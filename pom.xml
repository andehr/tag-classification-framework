--- conflicted
+++ resolved
@@ -5,11 +5,7 @@
     <groupId>uk.ac.susx.tag</groupId>
     <artifactId>classificationframework</artifactId>
     <inceptionYear>2013</inceptionYear>
-<<<<<<< HEAD
     <version>6.15.0</version>
-=======
-    <version>6.14.3</version>
->>>>>>> 79953ca2
     <packaging>jar</packaging>
 
     <parent>

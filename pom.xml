<project xmlns="http://maven.apache.org/POM/4.0.0" xmlns:xsi="http://www.w3.org/2001/XMLSchema-instance"
  xsi:schemaLocation="http://maven.apache.org/POM/4.0.0 http://maven.apache.org/xsd/maven-4.0.0.xsd">
  <modelVersion>4.0.0</modelVersion>

    <groupId>uk.ac.susx.tag</groupId>
    <artifactId>classificationframework</artifactId>
    <inceptionYear>2013</inceptionYear>
    <version>7.22.2</version>

    <packaging>jar</packaging>

<<<<<<< HEAD
<!--    <parent>-->
<!--        <version>1.0.6</version>-->
<!--        <groupId>uk.ac.susx.tag</groupId>-->
<!--        <artifactId>tag-dist</artifactId>-->
<!--        <relativePath>../tag-dist</relativePath>-->
<!--    </parent>-->
=======
    <parent>
        <version>1.0.9</version>
        <groupId>uk.ac.susx.tag</groupId>
        <artifactId>tag-dist</artifactId>
        <relativePath>../tag-dist</relativePath>
    </parent>
>>>>>>> 459a96d9

    <dependencies>

        <dependency>
            <groupId>com.google.code.findbugs</groupId>
            <artifactId>jsr305</artifactId>
            <version>3.0.2</version>
        </dependency>

        <dependency>
            <!--MongoDB used for caching Document instances when using pipeline.-->
            <groupId>org.mongodb</groupId>
            <artifactId>mongo-java-driver</artifactId>
            <version>2.12.3</version>
        </dependency>

        <dependency>
            <groupId>org.ahocorasick</groupId>
            <artifactId>ahocorasick</artifactId>
            <version>0.3.0</version>
        </dependency>

        <dependency>
            <!--Used for encoding objects as JSON strings. Used on tweets, and classifiers. See ModelState class and jsonhandling package.-->
            <groupId>com.google.code.gson</groupId>
            <artifactId>gson</artifactId>
            <version>2.2.4</version>
        </dependency>

        <dependency>
            <!--Essential java utilities, including sorting and easy data structure creation-->
            <groupId>com.google.guava</groupId>
            <artifactId>guava</artifactId>
            <version>14.0.1</version>
        </dependency>

        <dependency>
            <!--CMU twitter tokeniser and PoS tagger-->
            <groupId>edu.cmu.cs</groupId>
            <artifactId>ark-tweet-nlp</artifactId>
            <version>0.3.2</version>
        </dependency>

        <dependency>
            <!--Fast primitive collections-->
            <groupId>it.unimi.dsi</groupId>
            <artifactId>fastutil</artifactId>
            <version>6.5.7</version>
        </dependency>

        <dependency>
            <groupId>org.reflections</groupId>
            <artifactId>reflections</artifactId>
            <version>0.9.12</version>
        </dependency>
        <dependency>
            <groupId>org.dom4j</groupId>
            <artifactId>dom4j</artifactId>
            <version>2.1.1</version>
        </dependency>

        <dependency>
            <!-- Dependency parser (includes default models)-->
            <groupId>uk.ac.susx.tag</groupId>
            <artifactId>dependencyparser</artifactId>
            <version>1.18.0</version>
        </dependency>

        <dependency>
            <groupId>junit</groupId>
            <artifactId>junit</artifactId>
            <version>4.8.1</version>
            <scope>test</scope>
        </dependency>

        <dependency>
            <!--Apache Math Framework, used for calculating the Feature Marginals-->
            <groupId>org.apache.commons</groupId>
            <artifactId>commons-math3</artifactId>
            <version>3.3</version>
        </dependency>

        <!-- Xembly & javax.ws.rs -->
        <dependency>
            <groupId>com.jcabi.incubator</groupId>
            <artifactId>xembly</artifactId>
            <version>0.17</version>
        </dependency>

        <dependency>
            <groupId>org.glassfish.jersey.core</groupId>
            <artifactId>jersey-client</artifactId>
            <version>2.10.1</version>
        </dependency>

        <dependency>
            <groupId>org.glassfish.jersey.core</groupId>
            <artifactId>jersey-common</artifactId>
            <version>2.10.1</version>
        </dependency>

        <dependency>
            <groupId>org.glassfish.jersey.core</groupId>
            <artifactId>jersey-server</artifactId>
            <version>2.10.1</version>
        </dependency>

        <dependency>
            <!-- Use the logging facade SLF4J. -->
            <groupId>org.slf4j</groupId>
            <artifactId>slf4j-api</artifactId>
            <version>1.7.5</version>
        </dependency>

<!--         <dependency>
            <groupId>edu.stanford.nlp</groupId>
            <artifactId>stanford-corenlp</artifactId>
            <version>3.5.1</version>
        </dependency>

        <dependency>
            <groupId>edu.stanford.nlp</groupId>
            <artifactId>stanford-corenlp</artifactId>
            <version>3.5.1</version>
            <classifier>models</classifier>
        </dependency> -->

        <dependency>
            <groupId>edu.stanford.nlp</groupId>
            <artifactId>stanford-corenlp</artifactId>
            <version>3.9.2</version>
        </dependency>

        <dependency>
            <groupId>edu.stanford.nlp</groupId>
            <artifactId>stanford-corenlp</artifactId>
            <version>3.9.2</version>
            <classifier>models</classifier>
        </dependency>

        <dependency>
            <groupId>edu.stanford.nlp</groupId>
            <artifactId>stanford-corenlp</artifactId>
            <version>3.9.2</version>
            <classifier>models-chinese</classifier>
        </dependency>
       <!-- This line will add the jar file of Arabic Stanford model but there is one thing you need to edit the configuration and add
        compile goal to the project other wise the project will crash and the reflection will return null cause there is  a plug in this project in line
        301 under executions tag there is a plugin defined to load the reflection file or to deploy some script regarding the reflections and this plugin is bound to
        the compile phase with execute goal and this goal will execute the script configured in the configuration tag and without executing that script the reflections will
        return null and there will be null reference error (this script is defining and initializing a reflection object that takes as argument a pipeline config11ehandler)-->
<!--         Note that once you have added the dependency you need to reimport the project i don't really know how to set that automatically-->
        <dependency>
            <groupId>edu.stanford.nlp</groupId>
            <artifactId>stanford-corenlp</artifactId>
            <version>3.9.2</version>
            <classifier>models-arabic</classifier>

        </dependency>

        <dependency>
            <groupId>org.apache.commons</groupId>
            <artifactId>commons-csv</artifactId>
            <version>1.5</version>
        </dependency>

        <!--Optional dependencies. NER system has a different license-->

        <dependency>
            <groupId>edu.illinois.cs.cogcomp</groupId>
            <artifactId>illinois-ner</artifactId>
            <version>2.8.1</version>
            <optional>true</optional>
        </dependency>
        <dependency>
            <groupId>edu.illinois.cs.cogcomp</groupId>
            <artifactId>LBJava</artifactId>
            <version>1.0</version>
            <optional>true</optional>
        </dependency>
        <dependency>
            <groupId>edu.illinois.cs.cogcomp</groupId>
            <artifactId>illinois-ner</artifactId>
            <version>2.6</version>
            <classifier>models-conll</classifier>
            <scope>runtime</scope>
            <optional>true</optional>
        </dependency>
        <dependency>
            <groupId>edu.illinois.cs.cogcomp</groupId>
            <artifactId>illinois-ner</artifactId>
            <version>2.6</version>
            <classifier>models-ontonotes</classifier>
            <scope>runtime</scope>
            <optional>true</optional>
        </dependency>
        <dependency>
            <groupId>edu.illinois.cs.cogcomp</groupId>
            <artifactId>illinois-common-resources</artifactId>
            <version>1.1</version>
            <optional>true</optional>
        </dependency>

    </dependencies>

    <build>
        <resources>
            <resource>
                <directory>src/main/resources</directory>
            </resource>
        </resources>

        <plugins>
            <plugin>
                <groupId>org.apache.maven.plugins</groupId>
                <artifactId>maven-compiler-plugin</artifactId>
                <version>3.1</version>
                <configuration>
                    <source>1.8</source>
                    <target>1.8</target>
                </configuration>
            </plugin>

            <plugin>
                <groupId>org.apache.maven.plugins</groupId>
                <artifactId>maven-source-plugin</artifactId>
                <version>2.2.1</version>
                <executions>
                    <execution>
                        <id>attach-sources</id>
                        <goals>
                            <goal>jar</goal>
                        </goals>
                    </execution>
                </executions>
            </plugin>

            <plugin>
                <groupId>org.apache.maven.plugins</groupId>
                <artifactId>maven-surefire-plugin</artifactId>
                <version>2.17</version>
                <configuration>
                    <argLine>-Djdk.net.URLClassPath.disableClassPathURLCheck=true</argLine>
                </configuration>
            </plugin>

            <plugin>
                <groupId>org.codehaus.mojo</groupId>
                <artifactId>license-maven-plugin</artifactId>
                <version>1.6</version>
                <configuration>

                    <quiet>false</quiet>

                    <inceptionYear>${project.inceptionYear}</inceptionYear>
                    <organizationName>CASM Consulting</organizationName>
                    <licenseName>apache_v2</licenseName>
                    <roots>
                        <root>src</root>
                    </roots>

                    <includes>
                        <include>**/*.java</include>
                        <include>**/*.js</include>
                        <include>**/*.css</include>
                        <include>**/*.html</include>
                        <include>**/*.sql</include>
                        <include>**/*.py</include>
                    </includes>

                    <descriptionTemplate>${basedir}/src/license/desc.ftl</descriptionTemplate>

                </configuration>
            </plugin>
            <plugin>
                <groupId>org.codehaus.gmavenplus</groupId>
                <artifactId>gmavenplus-plugin</artifactId>
                <version>1.5</version>
                <dependencies>
                    <dependency>
                        <groupId>org.reflections</groupId>
                        <artifactId>reflections</artifactId>
                        <version>0.9.12</version>
                    </dependency>
                    <dependency>
                        <groupId>org.dom4j</groupId>
                        <artifactId>dom4j</artifactId>
                        <version>2.1.1</version>
                    </dependency>

                    <dependency>
                        <groupId>org.codehaus.groovy</groupId>
                        <artifactId>groovy-all</artifactId>
                        <version>2.4.6</version>
                        <scope>runtime</scope>
                    </dependency>
                </dependencies>
                <executions>
                    <execution>
                        <phase>compile</phase>
                        <goals>
                            <goal>execute</goal>
                        </goals>
                        <configuration>
                            <scripts>
                                <script><![CDATA[
                                    new org.reflections.Reflections("uk.ac.susx.tag.classificationframework.featureextraction.pipelines.confighandlers")
                                        .save("${project.build.outputDirectory}/META-INF/reflections/${project.artifactId}-reflections.xml")
                                ]]></script>
                            </scripts>
                        </configuration>
                    </execution>
                </executions>
            </plugin>
        </plugins>
    </build>

    <repositories>
        <repository>
            <id>CogcompSoftware</id>
            <name>CogcompSoftware</name>
            <url>http://cogcomp.cs.illinois.edu/m2repo/</url>
        </repository>
    </repositories>
    <pluginRepositories>
        <pluginRepository>
            <id>CogcompSoftware</id>
            <name>CogcompSoftware</name>
            <url>http://cogcomp.cs.illinois.edu/m2repo/</url>
        </pluginRepository>
    </pluginRepositories>

</project><|MERGE_RESOLUTION|>--- conflicted
+++ resolved
@@ -9,21 +9,12 @@
 
     <packaging>jar</packaging>
 
-<<<<<<< HEAD
-<!--    <parent>-->
-<!--        <version>1.0.6</version>-->
-<!--        <groupId>uk.ac.susx.tag</groupId>-->
-<!--        <artifactId>tag-dist</artifactId>-->
-<!--        <relativePath>../tag-dist</relativePath>-->
-<!--    </parent>-->
-=======
     <parent>
         <version>1.0.9</version>
         <groupId>uk.ac.susx.tag</groupId>
         <artifactId>tag-dist</artifactId>
         <relativePath>../tag-dist</relativePath>
     </parent>
->>>>>>> 459a96d9
 
     <dependencies>
 
@@ -89,7 +80,7 @@
             <!-- Dependency parser (includes default models)-->
             <groupId>uk.ac.susx.tag</groupId>
             <artifactId>dependencyparser</artifactId>
-            <version>1.18.0</version>
+            <version>1.17.1</version>
         </dependency>
 
         <dependency>

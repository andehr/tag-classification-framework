package uk.ac.susx.tag.classificationframework.clusters.clusteranalysis;

import com.google.common.base.Joiner;
import com.google.common.base.Splitter;
import com.google.common.collect.ImmutableMap;
import com.google.common.collect.Lists;
import com.google.common.collect.Ordering;
import com.google.common.primitives.Ints;
import org.apache.commons.io.FileUtils;
import uk.ac.susx.tag.classificationframework.clusters.ClusteredProcessedInstance;
import uk.ac.susx.tag.classificationframework.datastructures.Instance;
import uk.ac.susx.tag.classificationframework.datastructures.ProcessedInstance;
import uk.ac.susx.tag.classificationframework.datastructures.RootedNgramCounter;
import uk.ac.susx.tag.classificationframework.featureextraction.filtering.TokenFilterRelevanceStopwords;
import uk.ac.susx.tag.classificationframework.featureextraction.inference.FeatureInferrer;
import uk.ac.susx.tag.classificationframework.featureextraction.pipelines.FeatureExtractionPipeline;
import uk.ac.susx.tag.classificationframework.featureextraction.pipelines.PipelineBuilder;

import java.io.File;
import java.io.IOException;
import java.nio.file.Files;
import java.nio.file.Paths;
import java.util.ArrayList;
import java.util.Arrays;
import java.util.Collection;
import java.util.HashMap;
import java.util.LinkedHashMap;
import java.util.List;
import java.util.Map;
import java.util.Set;
import java.util.stream.Collectors;
import java.util.stream.IntStream;
import java.util.stream.Stream;

import static uk.ac.susx.tag.classificationframework.clusters.clusteranalysis.FeatureClusterJointCounter.ClusterMembershipTest;
import static uk.ac.susx.tag.classificationframework.clusters.clusteranalysis.FeatureClusterJointCounter.FeatureBasedCounts;
import static uk.ac.susx.tag.classificationframework.clusters.clusteranalysis.FeatureClusterJointCounter.HighestProbabilityOnly;

/**
 *
 * Analyse the features in clusters of documents.
 *
 * WARNINGS:
 *   - CREATING AN INSTANCE OF THIS CLASS WITH BACKGROUND DOCUMENTS WILL MAKE YOUR PIPELINE USE A NON-FIXED VOCABULARY
 *   - This class maintains references to your clustered documents (not background), and maintains counts of all features
 *     it has seen.
 *   - Currently, only FeatureBasedCounts with Background documents is implemented fully.
 *
 * Workflow info:
 *
 *    - Words, hashtags, and account tags are considered different feature types. When selecting topFeatures() or
 *      topPhrases() you'll probably specify which kind you are interested in.
 *    - Top hashtags and account tags are selected using frequency.
 *    - Top words primarily use PMI.
 *    - Top phrases use the PMI words and frequency counts of surrounding ngrams.
 *    - use getTopFeatures() for lists of just top features.
 *    - use getTopPhrases() for mapping from top features to their surrounding frequent ngrams.
 *
 *
 * Some classes to know about:
 *
 * FeatureClusterJointCounter : these know a method of counting up feature/cluster occurrences, in
 *                              order to provide feature priors and joint cluster probabilities.
 *                              E.g. 1+ occurrences in a single document might count as a single
 *                              occurrence.
 *
 * FeatureClusterJointCounter
 *     .ClusterMembershipTest : when counting up features that occur in clusters, we need to determine
 *                              whether the containing document is considered "in" a cluster. Implementations
 *                              of this interface specify how this is done. E.g. only the cluster with the
 *                              highest membership probability.
 *
 * OrderingMethod             : When trying to get a list of most interesting features per cluster, there
 *                              are many methods of ranking. This enum allows the user to select between them.

 *
 * User: Andrew D. Robertson
 * Date: 16/10/2015
 * Time: 15:07
 */
public class ClusterFeatureAnalysis {

    // Allows specification of the type of feature we're interested in when asking for top features.
    private FeatureClusterJointCounter counts;
    private Collection<ClusteredProcessedInstance> documents;
    private ClusterMembershipTest t;
    private int numOfClusters;

    public enum OrderingMethod {
        LIKELIHOOD_IN_CLUSTER_OVER_PRIOR,  // Essentially PMI: P(feature|cluster) / P(feature)
    }

    public ClusterFeatureAnalysis(Collection<ClusteredProcessedInstance> documents, FeatureExtractionPipeline pipeline){
        this(documents, pipeline,
             new FeatureBasedCounts(),
             new HighestProbabilityOnly(),
             5);
    }

    public ClusterFeatureAnalysis(Collection<ClusteredProcessedInstance> documents,
                                  Iterable<Instance> backgroundDocuments,
                                  FeatureExtractionPipeline pipeline) {
        this(documents, backgroundDocuments, pipeline,
             new FeatureBasedCounts(),
             new HighestProbabilityOnly(),
             5,
             5);
    }

    public ClusterFeatureAnalysis(Collection<ClusteredProcessedInstance> documents,
                                  FeatureExtractionPipeline pipeline,
                                  FeatureClusterJointCounter c,
                                  ClusterMembershipTest t,
                                  int minimumFeatureCount) {
        counts = c;
        numOfClusters = documents.iterator().next().getClusterVector().length;
        this.documents = documents;
        this.t = t;
        c.count(documents, t, pipeline);
        c.pruneFeaturesWithCountLessThan(minimumFeatureCount);
    }

    public ClusterFeatureAnalysis(Collection<ClusteredProcessedInstance> documents,
                                  Iterable<Instance> backgroundDocuments,
                                  FeatureExtractionPipeline pipeline,
                                  FeatureClusterJointCounter c,
                                  ClusterMembershipTest t,
                                  int minimumBackgroundFeatureCount,
                                  int minimumClusterFeatureCount){
        counts = c;
        numOfClusters = documents.iterator().next().getClusterVector().length;
        this.documents = documents;
        this.t = t;

        pipeline.setFixedVocabulary(false);

        c.count(documents, backgroundDocuments, t, pipeline);
        if (minimumBackgroundFeatureCount > 1) {
            c.pruneOnlyBackgroundFeaturesWithCountLessThan(minimumBackgroundFeatureCount);
        }
        if (minimumClusterFeatureCount > 1) {
            c.pruneOnlyClusterFeaturesWithCountLessThan(minimumClusterFeatureCount);
        }
    }

    public static List<List<Integer>> getTopFeatures(
            int K,
            OrderingMethod method,
            FeatureType featureType,
            Collection<ClusteredProcessedInstance> documents,
            Iterable<Instance> backgroundDocuments,
            FeatureExtractionPipeline pipeline,
            FeatureClusterJointCounter counts,
            ClusterMembershipTest t,
            int minimumBackgroundFeatureCount,
            int minimumClusterFeatureCount){

        int numOfClusters = documents.iterator().next().getClusterVector().length;
        pipeline.setFixedVocabulary(false);

        // Do feature counting
        counts.count(documents, backgroundDocuments, t, pipeline);

        // Do feature pruning by frequency
        if (minimumBackgroundFeatureCount > 1){
            counts.pruneOnlyBackgroundFeaturesWithCountLessThan(minimumBackgroundFeatureCount);
        }
        if (minimumClusterFeatureCount > 1) {
            counts.pruneOnlyClusterFeaturesWithCountLessThan(minimumClusterFeatureCount);
        }

        List<List<Integer>> topFeaturesPerCluster = new ArrayList<>();

        // Get top features for each cluster
        for (int clusterIndex = 0; clusterIndex < numOfClusters; clusterIndex++){
            // Establish the feature ranking method
            Ordering<Integer> ordering;
            switch(method){
                case LIKELIHOOD_IN_CLUSTER_OVER_PRIOR:
                    ordering = new LikelihoodPriorRatioOrdering(clusterIndex, featureType, counts); break;
                default: throw new RuntimeException("OrderingMethod not recognised");
            }

            topFeaturesPerCluster.add(ordering.greatestOf(counts.getFeaturesInCluster(clusterIndex, featureType), K));
        }

        return topFeaturesPerCluster;
    }

    /**
     *
     * @param clusterIndex The index of the cluster of interest
     * @param topFeatures Top features as obtained from getTopFeatures()
     * @param documents The same documents used for getTopFeatures(), ensure that indices match up if you did any reprocessing
     * @param pipeline The pipeline used during getTopFeatures()
     * @param t A ClusterMembershipTest instance; an object which knows how to test whether a document is in a cluster
     * @param numPhrasesPerFeature The number of phrases to attempt to find per feature if possible
     * @param minLeafPruningThreshold Each n+1gram appeared a fraction of the time that its parent ngram occurred.
     *                                This is the minimum threshold on that fraction that the n+1gram must have
     *                                occurred to be considered a part of the phrase. The actual threshold could
     *                                be higher based on the other parameters.
     * @param minimumCount            An ngram must have occurred at least this many times to be considered at all.
     * @param level1NgramCount        When the occurrences of an n+1gram's parent ngram is less than this threshold
     *                                the n+1gram must have occurred 100% of these times to be considered.
     * @param level2NgramCount        When the occurrences of an n+1gram's parent ngram is less than this threshold
     *                                the n+1gram must have occurred more than 75% of these times to be considered
     * @param level3NgramCount        When the occurrences of an n+1gram's parent ngram is less than this threshold
     *                                the n+1gram must have occurred more than 50% of these times to be considered
     * @param stopwords               A set of stopwords; when frequency does not differentiate between ngrams, the
     *                                number of stopwords an ngram contains, or whether or not the ngram ends with a
     *                                stopword can be used to pick more interesting ngrams.
     * @param minPhraseSize           The minimum size ngrams that we'll be interested in.
     * @param maxPhraseSize           The maximum size ngrams that we'll be interested in.
     * @return A map from top feature to its top phrases
     */
    public static Map<String, List<String>> getTopPhrases(int clusterIndex,
                                                                List<Integer> topFeatures,
                                                                List<ClusteredProcessedInstance> documents,
                                                                FeatureExtractionPipeline pipeline,
                                                                ClusterMembershipTest t,
                                                                int numPhrasesPerFeature,
                                                                double minLeafPruningThreshold, // E.g. 0.2
                                                                int minimumCount, // E.g. 4
                                                                int level1NgramCount, // E.g. 5
                                                                int level2NgramCount, // E.g. 7
                                                                int level3NgramCount, // E.g. 15
                                                                Set<String> stopwords, // E.g. TokenFilterRelevanceStopwords.getStopwords()
                                                                int minPhraseSize,    // E.g. 1
                                                                int maxPhraseSize){  // E.g. 6

        Map<Integer, List<List<Integer>>> indexedTopPhrases = getTopPhrases(
                clusterIndex, topFeatures, documents, t, numPhrasesPerFeature,
                minLeafPruningThreshold, minimumCount,
                level1NgramCount, level2NgramCount, level3NgramCount, stopwords.stream().map(pipeline::featureIndex).collect(Collectors.toSet()),
                minPhraseSize, maxPhraseSize
        );

        Map<String, List<String>> topPhrasesPerFeature = new LinkedHashMap<>();

        for (Map.Entry<Integer, List<List<Integer>>> entry : indexedTopPhrases.entrySet()){
            List<String> phrases = entry.getValue().stream()
                    .map(ngram -> (ngram.stream().map(pipeline::featureString).collect(Collectors.joining(" "))))
                    .collect(Collectors.toList());
            topPhrasesPerFeature.put(pipeline.featureString(entry.getKey()), phrases);
        }
        return topPhrasesPerFeature;
    }

    public static Map<Integer, List<List<Integer>>> getTopPhrases(int clusterIndex,
                                                                  List<Integer> topFeatures,
                                                                  List<ClusteredProcessedInstance> documents,
                                                                  ClusterMembershipTest t,
                                                                  int numPhrasesPerFeature,
                                                                  double minleafPruningThreshold,
                                                                  int minimumCount,
                                                                  int level1NgramCount,
                                                                  int level2NgramCount,
                                                                  int level3NgramCount,
                                                                  Set<Integer> stopwords,
                                                                  int minPhraseSize,
                                                                  int maxPhraseSize){

        List<RootedNgramCounter<Integer>> counters = topFeatures.stream()
                                                        .map(f -> new RootedNgramCounter<>(f, minPhraseSize, maxPhraseSize, minleafPruningThreshold, minimumCount,level1NgramCount, level2NgramCount, level3NgramCount, stopwords))
                                                        .collect(Collectors.toList());
        // For each document that is in the relevant cluster, count occurrences of surrounding words of each word of interest
        for (ClusteredProcessedInstance document : documents) {
            t.setup(document);
            if (t.isDocumentInCluster(document, clusterIndex)){
                for(RootedNgramCounter<Integer> counter : counters){
                    counter.addContext(Ints.asList(document.getDocument().features), 1);
                }
            }
        }

        // For each word of interest, pick the longest most frequent phrases
        Map<Integer, List<List<Integer>>> topPhrasesPerFeature = new LinkedHashMap<>();
        for (RootedNgramCounter<Integer> counter : counters){
            topPhrasesPerFeature.put(counter.getRootToken(), counter.topNgrams(numPhrasesPerFeature));
        }

        return topPhrasesPerFeature;
    }

    public FeatureClusterJointCounter getCounts() {
        return counts;
    }

    public int getNumOfClusters() {
        return numOfClusters;
    }

    public List<Integer> getFrequentFeatures(int clusterIndex, int K, FeatureType t){
        return new JointLikelihoodOrdering(clusterIndex, t)
                    .greatestOf(counts.getFeaturesInCluster(clusterIndex, t), K);
    }
    public List<String> getFrequentFeatures(int clusterIndex, int K, FeatureType t, FeatureExtractionPipeline pipeline){
        return getFrequentFeatures(clusterIndex, K, t).stream()
                .map(pipeline::featureString)
                .collect(Collectors.toList());
    }

    public List<String> getTopFeatures(int clusterIndex, int K, FeatureExtractionPipeline pipeline, FeatureType t){
        return getTopFeatures(clusterIndex, K, OrderingMethod.LIKELIHOOD_IN_CLUSTER_OVER_PRIOR, pipeline, t);
    }

    public List<String> getTopFeatures(int clusterIndex, int K, OrderingMethod m, FeatureExtractionPipeline pipeline, FeatureType t){
        return getTopFeatures(clusterIndex, K, m, t).stream()
                .map(pipeline::featureString)
                .collect(Collectors.toList());
    }

    public List<Integer> getTopFeatures(int clusterIndex, int K, FeatureType t){
        return getTopFeatures(clusterIndex, K, OrderingMethod.LIKELIHOOD_IN_CLUSTER_OVER_PRIOR, t);
    }

    /**
     * Get a list of the K most interesting features for a given cluster and ordering method.
     */
    public List<Integer> getTopFeatures(int clusterIndex, int K, OrderingMethod m, FeatureType t) {
        Ordering<Integer> ordering;
        switch(m) {
            case LIKELIHOOD_IN_CLUSTER_OVER_PRIOR:
                ordering = new LikelihoodPriorRatioOrdering(clusterIndex, t, counts); break;
            default:
                throw new RuntimeException("OrderingMethod not recognised.");

        }

        return ordering.greatestOf(counts.getFeaturesInCluster(clusterIndex, t), K);
    }

    public Map<String, List<String>> getTopPhrases(int clusterIndex, int numFeatures, int numPhrasesPerFeature, FeatureExtractionPipeline pipeline){
        return getTopPhrases(clusterIndex,
                numFeatures, numPhrasesPerFeature, pipeline,
<<<<<<< HEAD
                OrderingMethod.LIKELIHOOD_IN_CLUSTER_OVER_PRIOR, FEATURE_TYPE.WORD,
                0.3, 4, 5, 7, 15, TokenFilterRelevanceStopwords.getStopwords(), 1, 6);
=======
                OrderingMethod.LIKELIHOOD_IN_CLUSTER_OVER_PRIOR, FeatureType.WORD,
                0.3, 2, 6);
>>>>>>> 3a0c673c
    }

    /**
     * Obtain a mapping from the top features (as produced by getTopFeatures()), to the top phrases that involve said
     * feature.
     * @param clusterIndex The cluster of interest
     * @param numFeatures  The max number of top features to consider
     * @param numPhrasesPerFeature The max number of top phrases to consider
     * @param pipeline used for de-indexing features
     * @param m The method of selecting the top features
     * @param featureType The type of feature of interest. Probably you want FEATURE_TYPE.WORD
     * @param minLeafPruningThreshold Used for deciding how long a phrase should be allowed to be. E.g. if set to 0.3, then
     *                             a longer ngram must account for >=30% of the occurrences of its shorter variant to be permissible.
     * @param minPhraseSize The minimum size ngram to be considered
     * @param maxPhraseSize The maximum size ngram to be considered.
     * @return A mapping from top features to the most common phrases they occur in.
     */
    public Map<String, List<String>> getTopPhrases(int clusterIndex,
                                                   int numFeatures,
                                                   int numPhrasesPerFeature,
                                                   FeatureExtractionPipeline pipeline,
                                                   OrderingMethod m,
<<<<<<< HEAD
                                                   FEATURE_TYPE featureType,
                                                   double minLeafPruningThreshold,
                                                   int minimumCount,
                                                   int level1NgramCount,
                                                   int level2NgramCount,
                                                   int level3NgramCount,
                                                   Set<String> stopwords,
=======
                                                   FeatureType featureType,
                                                   double leafPruningThreshold,
>>>>>>> 3a0c673c
                                                   int minPhraseSize,
                                                   int maxPhraseSize ){

        Map<Integer, List<List<Integer>>> indexedTopPhrases = getTopPhrases(
                clusterIndex, numFeatures, numPhrasesPerFeature, m, featureType,
                minLeafPruningThreshold, minimumCount,
                level1NgramCount, level2NgramCount, level3NgramCount, stopwords.stream().map(pipeline::featureIndex).collect(Collectors.toSet()),
                minPhraseSize, maxPhraseSize
        );

        Map<String, List<String>> topPhrasesPerFeature = new LinkedHashMap<>();

        for (Map.Entry<Integer, List<List<Integer>>> entry : indexedTopPhrases.entrySet()){
            List<String> phrases = new ArrayList<>();
            for (List<Integer> ngram : entry.getValue()){
                phrases.add(Joiner.on(" ").join(ngram.stream().map(pipeline::featureString).collect(Collectors.toList())));
            }
            topPhrasesPerFeature.put(pipeline.featureString(entry.getKey()), phrases);
        }
        return topPhrasesPerFeature;
    }

    public Map<Integer, List<List<Integer>>> getTopPhrases(int clusterIndex,
                                                     int numFeatures,
                                                     int numPhrasesPerFeature,
                                                     OrderingMethod m,
<<<<<<< HEAD
                                                     FEATURE_TYPE featureType,
                                                     double minLeafPruningThreshold,
                                                     int minimumCount,
                                                     int level1NgramCount,
                                                     int level2NgramCount,
                                                     int level3NgramCount,
                                                     Set<Integer> stopwords,
=======
                                                     FeatureType featureType,
                                                     double leafPruningThreshold,
>>>>>>> 3a0c673c
                                                     int minPhraseSize,
                                                     int maxPhraseSize){


        List<Integer> features = getTopFeatures(clusterIndex, numFeatures, m, featureType);

        List<RootedNgramCounter<Integer>> counters = features.stream()
                                                        .map(f -> new RootedNgramCounter<>(f, minPhraseSize, maxPhraseSize, minLeafPruningThreshold, minimumCount, level1NgramCount, level2NgramCount, level3NgramCount, stopwords))
                                                        .collect(Collectors.toList());

        // For each document that is in the relevant cluster, count occurrences of surrounding words of each word of interest
        for (ClusteredProcessedInstance document : documents){
            t.setup(document);
            if (t.isDocumentInCluster(document, clusterIndex)){
                for (RootedNgramCounter<Integer> counter : counters){
                    counter.addContext(Ints.asList(document.getDocument().features), 1);
                }
            }
        }

        // For each word of interest, pick the longest most frequent phrases
        Map<Integer, List<List<Integer>>> topPhrases = new LinkedHashMap<>();
        for (RootedNgramCounter<Integer> counter : counters){
            topPhrases.put(counter.getRootToken(), counter.topNgrams(numPhrasesPerFeature));
        }

        return topPhrases;
    }


    public static class LikelihoodPriorRatioOrdering extends Ordering<Integer> {

        int clusterIndex = 0;
        FeatureType t;
        FeatureClusterJointCounter theCounts;

        public LikelihoodPriorRatioOrdering(int clusterIndex, FeatureType t, FeatureClusterJointCounter counts) {
            this.clusterIndex = clusterIndex;
            this.t = t;
            this.theCounts = counts;
        }

        @Override
        public int compare(Integer feature1, Integer feature2) {

            double leftRatio = Math.log(theCounts.likelihoodFeatureGivenCluster(feature1, clusterIndex, t)) - Math.log(theCounts.featurePrior(feature1, t));
            double rightRatio = Math.log(theCounts.likelihoodFeatureGivenCluster(feature2, clusterIndex, t)) - Math.log(theCounts.featurePrior(feature2, t));
            return Double.compare(leftRatio, rightRatio);
        }
    }


    public class JointLikelihoodOrdering extends Ordering<Integer> {

        int clusterIndex;
        FeatureType t;

        public JointLikelihoodOrdering(int clusterIndex, FeatureType t){
            this.clusterIndex = clusterIndex;
            this.t = t;
        }

        @Override
        public int compare(Integer left, Integer right) {
            return Double.compare(counts.likelihoodFeatureGivenCluster(left, clusterIndex, t), counts.likelihoodFeatureGivenCluster(right, clusterIndex, t));
        }
    }

<<<<<<< HEAD
//    /**
//     * Order by:
//     *
//     *    P(feature|cluster) / P(feature|NOT-cluster)
//     */
//    public class LikelihoodsInAndOutOfClusterRatioOrdering extends Ordering<Integer> {
//
//        int clusterIndex = 0;
//        public LikelihoodsInAndOutOfClusterRatioOrdering(int clusterIndex) {
//            this.clusterIndex = clusterIndex;
//        }
//
//        @Override
//        public int compare(Integer feature1, Integer feature2) {
//
//            double leftRatio = Math.log(counts.likelihoodFeatureGivenCluster(feature1, clusterIndex)) - Math.log(counts.likelihoodFeatureGivenNotCluster(feature1, clusterIndex));
//            double rightRatio = Math.log(counts.likelihoodFeatureGivenCluster(feature2, clusterIndex)) - Math.log(counts.likelihoodFeatureGivenNotCluster(feature2, clusterIndex));
//
//            return Double.compare(leftRatio, rightRatio);
//        }
//
//    }

    public static void main(String[] args) throws IOException {

        List<String> topFeatures = Lists.newArrayList(
                "visualisation",
                "workbench",
                "legasee",
                "findable",
                "voyant",
                "methodologies",
                "mir",
                "retrieval",
                "oral",
                "algorithms"
        );

        FeatureExtractionPipeline pipeline = new PipelineBuilder().build(new PipelineBuilder.OptionList() // Instantiate the pipeline.
                        .add("tokeniser", ImmutableMap.of(
                                        "type", "basic",
                                        "filter_punctuation", false,
                                        "normalise_urls", true,
                                        "lower_case", true
                                )
                        )
                        .add("filter_regex", "[\\-()\\[\\]]")
                        .add("unigrams", true)
        );



//
        List<Integer> topFeaturesIndexed = topFeatures.stream().map(pipeline::featureIndex).collect(Collectors.toList());
//
        String text = FileUtils.readFileToString(new File("/home/a/ad/adr27/Desktop/documentTest.txt"), "utf-8");
//
        List<String> features = pipeline.extractUnindexedFeatures(new Instance("", text, "")).stream().map(FeatureInferrer.Feature::value).collect(Collectors.toList());
//
//        ProcessedInstance doc = pipeline.extractFeatures(new Instance("", text, ""));
//        ClusteredProcessedInstance cDoc = new ClusteredProcessedInstance(doc, new double[]{1});
//
//        Map<String, List<String>> topPhrases = getTopPhrases(0, topFeaturesIndexed, Lists.newArrayList(cDoc), pipeline,
//                new FeatureClusterJointCounter.HighestProbabilityOnly(), 3, 0.3, 4, 5, 7, 15, TokenFilterRelevanceStopwords.getStopwords(), 1, 10);
//
//        System.out.println();
////
        RootedNgramCounter<String> counter = new RootedNgramCounter<>("methodologies", 1, 1, 0.2, 4, 5,7,15, TokenFilterRelevanceStopwords.getStopwords());
////
        counter.addContext(features);
////
        counter.print();
////
        List<RootedNgramCounter<String>.Node> nodes = counter.getRoot().getNodeList(true);
////
        counter.topNgrams(10).forEach(
                System.out::println
        );

//        counter.print();
////
//        counter.print();
//
//        RootedNgramCounter<String> counter =  new RootedNgramCounter<>("methodologies", 1, 6, 0.3, 4, 5, 7, 15, TokenFilterRelevanceStopwords.getStopwords());
////
//        List<String> phrases = Lists.newArrayList(
//                "exploratory work applying specific tools and methodologies to large scale oral history collections",
//                "that allows MIR methodologies to be applied to audio files uploaded for analysis",
//                "It applies algorithm based Music Information Retrieval MIR methodologies created for digital music platforms and music research to these undigested audio oral history archives",
//                "phenomena obscured by traditional methodologies - from emotions to accent to meaningful pauses",
//                "Applied at scale to speech , these methodologies promise the ability to automatically identify",
//                "enabling exploratory research that applies MIR tools and methodologies to large scale oral history collections",
//                "this which allows MIR methodologies to be applied to audio files held locally",
//                "www.voyant-tools.org) allowing MIR methodologies to be applied to audio files uploaded for analysis and visualisation",
//                "Project months 1-4 : Scoping of MIR methodologies , and definition of initial technical specifications"
//        );
////
//        for (String phrase : phrases){
//            List<String> tokenList = Lists.newArrayList(Splitter.on(" ").split(phrase.toLowerCase()));
//            counter.addContext(tokenList, 1);
//        }
////
//        counter.print();
//
//        RootedNgramCounter.Node root = counter.copyTrie();
//
//        counter.topNgrams(10);
//
//        root.print(null);
//
//        counter.print();

//        System.out.println();
//
//        counter.topNgrams(2).stream().map(l -> Joiner.on(" ").join(l)).collect(Collectors.toList()).forEach(
//                System.out::println
//        );
//
//        counter.print();


    }

=======
>>>>>>> 3a0c673c
}<|MERGE_RESOLUTION|>--- conflicted
+++ resolved
@@ -1,7 +1,6 @@
 package uk.ac.susx.tag.classificationframework.clusters.clusteranalysis;
 
 import com.google.common.base.Joiner;
-import com.google.common.base.Splitter;
 import com.google.common.collect.ImmutableMap;
 import com.google.common.collect.Lists;
 import com.google.common.collect.Ordering;
@@ -18,23 +17,15 @@
 
 import java.io.File;
 import java.io.IOException;
-import java.nio.file.Files;
-import java.nio.file.Paths;
 import java.util.ArrayList;
-import java.util.Arrays;
 import java.util.Collection;
-import java.util.HashMap;
 import java.util.LinkedHashMap;
 import java.util.List;
 import java.util.Map;
 import java.util.Set;
 import java.util.stream.Collectors;
-import java.util.stream.IntStream;
-import java.util.stream.Stream;
-
-import static uk.ac.susx.tag.classificationframework.clusters.clusteranalysis.FeatureClusterJointCounter.ClusterMembershipTest;
-import static uk.ac.susx.tag.classificationframework.clusters.clusteranalysis.FeatureClusterJointCounter.FeatureBasedCounts;
-import static uk.ac.susx.tag.classificationframework.clusters.clusteranalysis.FeatureClusterJointCounter.HighestProbabilityOnly;
+
+import static uk.ac.susx.tag.classificationframework.clusters.clusteranalysis.FeatureClusterJointCounter.*;
 
 /**
  *
@@ -333,13 +324,8 @@
     public Map<String, List<String>> getTopPhrases(int clusterIndex, int numFeatures, int numPhrasesPerFeature, FeatureExtractionPipeline pipeline){
         return getTopPhrases(clusterIndex,
                 numFeatures, numPhrasesPerFeature, pipeline,
-<<<<<<< HEAD
-                OrderingMethod.LIKELIHOOD_IN_CLUSTER_OVER_PRIOR, FEATURE_TYPE.WORD,
+                OrderingMethod.LIKELIHOOD_IN_CLUSTER_OVER_PRIOR, FeatureType.WORD,
                 0.3, 4, 5, 7, 15, TokenFilterRelevanceStopwords.getStopwords(), 1, 6);
-=======
-                OrderingMethod.LIKELIHOOD_IN_CLUSTER_OVER_PRIOR, FeatureType.WORD,
-                0.3, 2, 6);
->>>>>>> 3a0c673c
     }
 
     /**
@@ -362,18 +348,13 @@
                                                    int numPhrasesPerFeature,
                                                    FeatureExtractionPipeline pipeline,
                                                    OrderingMethod m,
-<<<<<<< HEAD
-                                                   FEATURE_TYPE featureType,
+                                                   FeatureType featureType,
                                                    double minLeafPruningThreshold,
                                                    int minimumCount,
                                                    int level1NgramCount,
                                                    int level2NgramCount,
                                                    int level3NgramCount,
                                                    Set<String> stopwords,
-=======
-                                                   FeatureType featureType,
-                                                   double leafPruningThreshold,
->>>>>>> 3a0c673c
                                                    int minPhraseSize,
                                                    int maxPhraseSize ){
 
@@ -400,18 +381,13 @@
                                                      int numFeatures,
                                                      int numPhrasesPerFeature,
                                                      OrderingMethod m,
-<<<<<<< HEAD
-                                                     FEATURE_TYPE featureType,
+                                                     FeatureType featureType,
                                                      double minLeafPruningThreshold,
                                                      int minimumCount,
                                                      int level1NgramCount,
                                                      int level2NgramCount,
                                                      int level3NgramCount,
                                                      Set<Integer> stopwords,
-=======
-                                                     FeatureType featureType,
-                                                     double leafPruningThreshold,
->>>>>>> 3a0c673c
                                                      int minPhraseSize,
                                                      int maxPhraseSize){
 
@@ -480,7 +456,6 @@
         }
     }
 
-<<<<<<< HEAD
 //    /**
 //     * Order by:
 //     *
@@ -540,25 +515,25 @@
 //
         List<String> features = pipeline.extractUnindexedFeatures(new Instance("", text, "")).stream().map(FeatureInferrer.Feature::value).collect(Collectors.toList());
 //
-//        ProcessedInstance doc = pipeline.extractFeatures(new Instance("", text, ""));
-//        ClusteredProcessedInstance cDoc = new ClusteredProcessedInstance(doc, new double[]{1});
-//
-//        Map<String, List<String>> topPhrases = getTopPhrases(0, topFeaturesIndexed, Lists.newArrayList(cDoc), pipeline,
-//                new FeatureClusterJointCounter.HighestProbabilityOnly(), 3, 0.3, 4, 5, 7, 15, TokenFilterRelevanceStopwords.getStopwords(), 1, 10);
-//
-//        System.out.println();
-////
-        RootedNgramCounter<String> counter = new RootedNgramCounter<>("methodologies", 1, 1, 0.2, 4, 5,7,15, TokenFilterRelevanceStopwords.getStopwords());
-////
-        counter.addContext(features);
-////
-        counter.print();
-////
-        List<RootedNgramCounter<String>.Node> nodes = counter.getRoot().getNodeList(true);
-////
-        counter.topNgrams(10).forEach(
-                System.out::println
-        );
+        ProcessedInstance doc = pipeline.extractFeatures(new Instance("", text, ""));
+        ClusteredProcessedInstance cDoc = new ClusteredProcessedInstance(doc, new double[]{1});
+
+        Map<String, List<String>> topPhrases = getTopPhrases(0, topFeaturesIndexed, Lists.newArrayList(cDoc), pipeline,
+                new FeatureClusterJointCounter.HighestProbabilityOnly(), 3, 0.3, 4, 5, 7, 15, TokenFilterRelevanceStopwords.getStopwords(), 1, 10);
+
+        System.out.println();
+//
+//        RootedNgramCounter<String> counter = new RootedNgramCounter<>("methodologies", 1, 6, 0.2, 4, 5,7,15, TokenFilterRelevanceStopwords.getStopwords());
+//////
+//        counter.addContext(features);
+//////
+//        counter.print();
+//////
+//        List<RootedNgramCounter<String>.Node> nodes = counter.getRoot().getNodeList(true);
+//////
+//        counter.topNgrams(10).forEach(
+//                System.out::println
+//        );
 
 //        counter.print();
 ////
@@ -603,7 +578,4 @@
 
 
     }
-
-=======
->>>>>>> 3a0c673c
 }
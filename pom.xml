<project xmlns="http://maven.apache.org/POM/4.0.0" xmlns:xsi="http://www.w3.org/2001/XMLSchema-instance"
  xsi:schemaLocation="http://maven.apache.org/POM/4.0.0 http://maven.apache.org/xsd/maven-4.0.0.xsd">
  <modelVersion>4.0.0</modelVersion>

    <groupId>uk.ac.susx.tag</groupId>
    <artifactId>classificationframework</artifactId>
    <inceptionYear>2013</inceptionYear>
<<<<<<< HEAD
    <version>6.15.0</version>
=======
    <version>6.14.4</version>
>>>>>>> d97229c8
    <packaging>jar</packaging>

    <parent>
        <version>1.0.3</version>
        <groupId>uk.ac.susx.tag</groupId>
        <artifactId>tag-dist</artifactId>
        <relativePath>../tag-dist</relativePath>
    </parent>

    <dependencies>

        <dependency>
            <!--MongoDB used for caching Document instances when using pipeline.-->
            <groupId>org.mongodb</groupId>
            <artifactId>mongo-java-driver</artifactId>
            <version>2.12.3</version>
        </dependency>

        <dependency>
            <groupId>org.ahocorasick</groupId>
            <artifactId>ahocorasick</artifactId>
            <version>0.3.0</version>
        </dependency>

        <dependency>
            <!--Used for encoding objects as JSON strings. Used on tweets, and classifiers. See ModelState class and jsonhandling package.-->
            <groupId>com.google.code.gson</groupId>
            <artifactId>gson</artifactId>
            <version>2.2.4</version>
        </dependency>

        <dependency>
            <!--Essential java utilities, including sorting and easy data structure creation-->
            <groupId>com.google.guava</groupId>
            <artifactId>guava</artifactId>
            <version>14.0.1</version>
        </dependency>

        <dependency>
            <!--CMU twitter tokeniser and PoS tagger-->
            <groupId>edu.cmu.cs</groupId>
            <artifactId>ark-tweet-nlp</artifactId>
            <version>0.3.2</version>
        </dependency>

        <dependency>
            <!--Fast primitive collections-->
            <groupId>it.unimi.dsi</groupId>
            <artifactId>fastutil</artifactId>
            <version>6.5.7</version>
        </dependency>

        <dependency>
            <!--Allows inspection of confighandlers package, so that projects using this library can extend the config options-->
            <groupId>org.reflections</groupId>
            <artifactId>reflections</artifactId>
            <version>0.9.10</version>
        </dependency>

        <dependency>
            <!-- Dependency parser (includes default models)-->
            <groupId>uk.ac.susx.tag</groupId>
            <artifactId>dependencyparser</artifactId>
            <version>1.17.1</version>
        </dependency>

        <dependency>
            <groupId>junit</groupId>
            <artifactId>junit</artifactId>
            <version>4.8.1</version>
            <scope>test</scope>
        </dependency>

        <dependency>
            <!--Apache Math Framework, used for calculating the Feature Marginals-->
            <groupId>org.apache.commons</groupId>
            <artifactId>commons-math3</artifactId>
            <version>3.3</version>
        </dependency>

        <!-- Xembly & javax.ws.rs -->
        <dependency>
            <groupId>com.jcabi.incubator</groupId>
            <artifactId>xembly</artifactId>
            <version>0.17</version>
        </dependency>

        <dependency>
            <groupId>org.glassfish.jersey.core</groupId>
            <artifactId>jersey-client</artifactId>
            <version>2.10.1</version>
        </dependency>

        <dependency>
            <groupId>org.glassfish.jersey.core</groupId>
            <artifactId>jersey-common</artifactId>
            <version>2.10.1</version>
        </dependency>

        <dependency>
            <groupId>org.glassfish.jersey.core</groupId>
            <artifactId>jersey-server</artifactId>
            <version>2.10.1</version>
        </dependency>

        <dependency>
            <groupId>org.slf4j</groupId>
            <artifactId>slf4j-simple</artifactId>
            <version>1.7.7</version>
        </dependency>

        <dependency>
            <groupId>edu.stanford.nlp</groupId>
            <artifactId>stanford-corenlp</artifactId>
            <version>3.5.1</version>
        </dependency>

        <dependency>
            <groupId>edu.stanford.nlp</groupId>
            <artifactId>stanford-corenlp</artifactId>
            <version>3.5.1</version>
            <classifier>models</classifier>
        </dependency>

        <!--Optional dependencies. NER system has a different license-->

        <dependency>
            <groupId>edu.illinois.cs.cogcomp</groupId>
            <artifactId>illinois-ner</artifactId>
            <version>2.8.1</version>
            <optional>true</optional>
        </dependency>
        <dependency>
            <groupId>edu.illinois.cs.cogcomp</groupId>
            <artifactId>LBJava</artifactId>
            <version>1.0</version>
            <optional>true</optional>
        </dependency>
        <dependency>
            <groupId>edu.illinois.cs.cogcomp</groupId>
            <artifactId>illinois-ner</artifactId>
            <version>2.6</version>
            <classifier>models-conll</classifier>
            <scope>runtime</scope>
            <optional>true</optional>
        </dependency>
        <dependency>
            <groupId>edu.illinois.cs.cogcomp</groupId>
            <artifactId>illinois-ner</artifactId>
            <version>2.6</version>
            <classifier>models-ontonotes</classifier>
            <scope>runtime</scope>
            <optional>true</optional>
        </dependency>
        <dependency>
            <groupId>edu.illinois.cs.cogcomp</groupId>
            <artifactId>illinois-common-resources</artifactId>
            <version>1.1</version>
            <optional>true</optional>
        </dependency>

    </dependencies>

    <build>
        <resources>
            <resource>
                <directory>src/main/resources</directory>
            </resource>
        </resources>

        <plugins>
            <plugin>
                <groupId>org.apache.maven.plugins</groupId>
                <artifactId>maven-compiler-plugin</artifactId>
                <version>3.1</version>
                <configuration>
                    <source>1.8</source>
                    <target>1.8</target>
                </configuration>
            </plugin>

            <plugin>
                <groupId>org.apache.maven.plugins</groupId>
                <artifactId>maven-source-plugin</artifactId>
                <version>2.2.1</version>
                <executions>
                    <execution>
                        <id>attach-sources</id>
                        <goals>
                            <goal>jar</goal>
                        </goals>
                    </execution>
                </executions>
            </plugin>

            <plugin>
                <groupId>org.apache.maven.plugins</groupId>
                <artifactId>maven-surefire-plugin</artifactId>
                <version>2.17</version>
            </plugin>

            <plugin>
                <groupId>org.codehaus.mojo</groupId>
                <artifactId>license-maven-plugin</artifactId>
                <version>1.6</version>
                <configuration>

                    <quiet>false</quiet>

                    <inceptionYear>${project.inceptionYear}</inceptionYear>
                    <organizationName>CASM Consulting</organizationName>
                    <licenseName>apache_v2</licenseName>
                    <roots>
                        <root>src</root>
                    </roots>

                    <includes>
                        <include>**/*.java</include>
                        <include>**/*.js</include>
                        <include>**/*.css</include>
                        <include>**/*.html</include>
                        <include>**/*.sql</include>
                        <include>**/*.py</include>
                    </includes>

                    <descriptionTemplate>${basedir}/src/license/desc.ftl</descriptionTemplate>

                </configuration>
            </plugin>
        </plugins>
    </build>

    <repositories>
        <repository>
            <id>CogcompSoftware</id>
            <name>CogcompSoftware</name>
            <url>http://cogcomp.cs.illinois.edu/m2repo/</url>
        </repository>
    </repositories>
    <pluginRepositories>
        <pluginRepository>
            <id>CogcompSoftware</id>
            <name>CogcompSoftware</name>
            <url>http://cogcomp.cs.illinois.edu/m2repo/</url>
        </pluginRepository>
    </pluginRepositories>

</project><|MERGE_RESOLUTION|>--- conflicted
+++ resolved
@@ -5,11 +5,8 @@
     <groupId>uk.ac.susx.tag</groupId>
     <artifactId>classificationframework</artifactId>
     <inceptionYear>2013</inceptionYear>
-<<<<<<< HEAD
-    <version>6.15.0</version>
-=======
-    <version>6.14.4</version>
->>>>>>> d97229c8
+    <version>6.15.1</version>
+
     <packaging>jar</packaging>
 
     <parent>

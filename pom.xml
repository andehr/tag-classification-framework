--- conflicted
+++ resolved
@@ -5,11 +5,7 @@
     <groupId>uk.ac.susx.tag</groupId>
     <artifactId>classificationframework</artifactId>
     <inceptionYear>2013</inceptionYear>
-<<<<<<< HEAD
-    <version>6.0.1</version>
-=======
-    <version>6.1.0-SNAPSHOT</version>
->>>>>>> aa286ca0
+    <version>6.1.0</version>
     <packaging>jar</packaging>
 
     <parent>

--- conflicted
+++ resolved
@@ -1,7 +1,6 @@
 package uk.ac.susx.tag.classificationframework.clusters.clusteranalysis;
 
 import com.google.common.collect.Ordering;
-import it.unimi.dsi.fastutil.ints.Int2IntOpenHashMap;
 import uk.ac.susx.tag.classificationframework.clusters.ClusteredProcessedInstance;
 import uk.ac.susx.tag.classificationframework.featureextraction.pipelines.FeatureExtractionPipeline;
 
@@ -10,7 +9,6 @@
 import java.util.stream.Collectors;
 
 /**
-<<<<<<< HEAD
  * Analyse the features in clusters of documents.
  *
  * Some classes to know about:
@@ -28,9 +26,7 @@
  *
  * OrderingMethod             : When trying to get a list of most interesting features per cluster, there
  *                              are many methods of ranking. This enum allows the user to select between them.
-=======
- * Analyse the features within clusters.
->>>>>>> c84fc4c7
+
  *
  * User: Andrew D. Robertson
  * Date: 16/10/2015
@@ -38,30 +34,12 @@
  */
 public class ClusterFeatureAnalysis {
 
-<<<<<<< HEAD
     private FeatureClusterJointCounter counts;
 
     public enum OrderingMethod {
         LIKELIHOOD_IN_CLUSTER_OVER_PRIOR,  // Essentially PMI: P(feature|cluster) / P(feature)
         LIKELIHOOD_IN_CLUSTER_OVER_LIKELIHOOD_OUT // P(feature|cluster) / P(feature|!cluster)
     }
-=======
-    private Int2IntOpenHashMap featureCounts;
-    private int totalFeatureCount;
-
-    private int numClusters;
-    private Int2IntOpenHashMap[] jointCounts;
-    private int[] totalFeatureCountPerCluster;
-
-    public ClusterFeatureAnalysis(Collection<ClusteredProcessedInstance> documents){
-        this(documents, new HighestProbabilityOnly());
-    }
-
-    public ClusterFeatureAnalysis(Collection<ClusteredProcessedInstance> documents, ClusterMembershipTest t) {
-        numClusters = documents.iterator().next().getClusterVector().length;
-        totalFeatureCount = 0;
-        totalFeatureCountPerCluster = new int[numClusters];
->>>>>>> c84fc4c7
 
     public ClusterFeatureAnalysis(Collection<ClusteredProcessedInstance> documents){
         this(documents, new FeatureClusterJointCounter.FeatureBasedCounts(), new FeatureClusterJointCounter.HighestProbabilityOnly());
@@ -71,8 +49,6 @@
         counts = c;
         c.count(documents, t);
     }
-
-<<<<<<< HEAD
 
     public List<String> getTopFeatures(int clusterIndex, int K, FeatureExtractionPipeline pipeline){
         return getTopFeatures(clusterIndex, K, OrderingMethod.LIKELIHOOD_IN_CLUSTER_OVER_PRIOR, pipeline);
@@ -101,39 +77,12 @@
                 ordering = new LikelihoodPriorRatioOrdering(clusterIndex); break;
             default:
                 throw new RuntimeException("OrderingMethod not recognised.");
-=======
-        // Obtain counts
-        for (ClusteredProcessedInstance instance : documents) {
 
-            // Setup the membership testing for a new document
-            t.setup(instance);
-
-            int[] features = instance.getDocument().features;
-
-            // Increment total feature count across all clusters
-            totalFeatureCount += features.length;
-
-            // Increment overall count of each feature seen
-            for (int feature : features){
-                featureCounts.addTo(feature, 1);
-            }
-
-            for (int clusterIndex=0; clusterIndex < numClusters; clusterIndex++){
-                if (t.isDocumentInCluster(instance, clusterIndex)) {
-                    totalFeatureCountPerCluster[clusterIndex] += features.length;
-
-                    for (int feature : features){
-                        jointCounts[clusterIndex].addTo(feature, 1);
-                    }
-                }
-            }
->>>>>>> c84fc4c7
         }
 
         return ordering.greatestOf(counts.getFeaturesInCluster(clusterIndex), K);
     }
 
-<<<<<<< HEAD
     /**
      * Order by:
      *
@@ -143,58 +92,22 @@
     public class LikelihoodPriorRatioOrdering extends Ordering<Integer> {
 
         int clusterIndex = 0;
-=======
-    public List<String> getTopFeatures(int clusterIndex, int K, FeatureExtractionPipeline pipeline){
-        return getTopFeatures(clusterIndex, K).stream()
-                .map(pipeline::labelString)
-                .collect(Collectors.toList());
-    }
 
-    public List<Integer> getTopFeatures(int clusterIndex, int K) {
-        return new LikelihoodPriorRatioOrdering(clusterIndex).greatestOf(jointCounts[clusterIndex].keySet(), K);
-    }
-
-    private double featurePrior(int feature){
-        return featureCounts.get(feature) / totalFeatureCount;
-    }
-
-    private double likelihoodFeatureGivenCluster(int feature, int cluster){
-        return jointCounts[cluster].get(feature) / totalFeatureCountPerCluster[cluster];
-    }
-
-    public class LikelihoodPriorRatioOrdering extends Ordering<Integer> {
-
-        int clusterIndex = 0;
-
->>>>>>> c84fc4c7
         public LikelihoodPriorRatioOrdering(int clusterIndex) {
-            this.clusterIndex = clusterIndex;
-        }
-
-<<<<<<< HEAD
-        @Override
-        public int compare(Integer feature1, Integer feature2) {
-
-            double leftRatio = Math.log(counts.likelihoodFeatureGivenCluster(feature1, clusterIndex)) - Math.log(counts.featurePrior(feature1));
-            double rightRatio = Math.log(counts.likelihoodFeatureGivenCluster(feature2, clusterIndex)) - Math.log(counts.featurePrior(feature2));
-=======
-        public void setClusterIndex(int clusterIndex) {
             this.clusterIndex = clusterIndex;
         }
 
         @Override
         public int compare(Integer feature1, Integer feature2) {
 
-            double leftRatio = Math.log(featurePrior(feature1)) - Math.log(likelihoodFeatureGivenCluster(feature1, clusterIndex));
-            double rightRatio = Math.log(featurePrior(feature2)) - Math.log(likelihoodFeatureGivenCluster(feature2, clusterIndex));
->>>>>>> c84fc4c7
+            double leftRatio = Math.log(counts.likelihoodFeatureGivenCluster(feature1, clusterIndex)) - Math.log(counts.featurePrior(feature1));
+            double rightRatio = Math.log(counts.likelihoodFeatureGivenCluster(feature2, clusterIndex)) - Math.log(counts.featurePrior(feature2));
 
             return Double.compare(leftRatio, rightRatio);
         }
     }
 
     /**
-<<<<<<< HEAD
      * Order by:
      *
      *    P(feature|cluster) / P(feature|NOT-cluster)
@@ -214,78 +127,7 @@
 
             return Double.compare(leftRatio, rightRatio);
         }
-=======
-     * Cluster membership testing.
-     *
-     * In order to produce the counts of how many times a feature occurs within a particular cluster,
-     * we must be able to decide whether or not a document is in a cluster.
-     *
-     * A class implementing the ClusterMembershipTest gets to decide whether a document is considered
-     * part of a cluster.
-     *
-     * For example, the HighestProbabilityOnly implementation allows the document to only be part of the
-     * cluster with which it has the highest probability of membership (clusterVector being treated as
-     * vector of membership probabilities).
-     */
-    public interface ClusterMembershipTest {
 
-        /**
-         * Called once per document. Perform any setup required before the cluster membership
-         * testing happens for each cluster.
-         */
-        void setup(ClusteredProcessedInstance instance);
-
-        /**
-         * Called N times per document, where N is the number of clusters.
-         * Must return true if the document is considered to belong to the specified cluster.
-         */
-        boolean isDocumentInCluster(ClusteredProcessedInstance instance, int clusterIndex);
->>>>>>> c84fc4c7
-    }
-
-    /**
-     * Allows the document to only be part of the cluster with which it has the highest
-     * probability of membership (clusterVector being treated as vector of membership probabilities).
-     */
-    public static class HighestProbabilityOnly implements ClusterMembershipTest{
-        private int highestClusterIndex = 0;
-
-        public void setup(ClusteredProcessedInstance instance){
-            double[] clusterVector = instance.getClusterVector();
-            highestClusterIndex = 0;
-            double currentMax = clusterVector[0];
-            for (int i = 0; i < clusterVector.length; i++) {
-                if (clusterVector[i] > currentMax) {
-                    highestClusterIndex = i;
-                    currentMax = clusterVector[i];
-                }
-            }
-        }
-
-        public boolean isDocumentInCluster(ClusteredProcessedInstance instance, int clusterIndex) {
-            return clusterIndex == highestClusterIndex;
-        }
-    }
-
-    /**
-     * Allows the document to be part of any cluster for which the document's membership
-     * probability is equal to or higher than some threshold.
-     */
-    public static class ProbabilityAboveThreshold implements ClusterMembershipTest{
-
-        private final double threshold;
-
-        public ProbabilityAboveThreshold(double threshold){
-            this.threshold = threshold;
-        }
-
-        public void setup(ClusteredProcessedInstance instance){
-            // None required
-        }
-
-        public boolean isDocumentInCluster(ClusteredProcessedInstance instance, int clusterIndex) {
-            return instance.getClusterVector()[clusterIndex] >= threshold;
-        }
     }
 
 }
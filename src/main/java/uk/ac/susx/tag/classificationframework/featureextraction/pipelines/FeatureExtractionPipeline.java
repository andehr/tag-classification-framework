package uk.ac.susx.tag.classificationframework.featureextraction.pipelines;

/*
 * #%L
 * FeatureExtractionPipeline.java - classificationframework - CASM Consulting - 2,013
 * %%
 * Copyright (C) 2013 - 2014 CASM Consulting
 * %%
 * Licensed under the Apache License, Version 2.0 (the "License");
 * you may not use this file except in compliance with the License.
 * You may obtain a copy of the License at
 * 
 *      http://www.apache.org/licenses/LICENSE-2.0
 * 
 * Unless required by applicable law or agreed to in writing, software
 * distributed under the License is distributed on an "AS IS" BASIS,
 * WITHOUT WARRANTIES OR CONDITIONS OF ANY KIND, either express or implied.
 * See the License for the specific language governing permissions and
 * limitations under the License.
 * #L%
 */

import com.mongodb.BasicDBObject;
import com.mongodb.DBCollection;
import com.mongodb.DBObject;
import uk.ac.susx.tag.classificationframework.classifiers.NaiveBayesClassifier;
import uk.ac.susx.tag.classificationframework.datastructures.Document;
import uk.ac.susx.tag.classificationframework.datastructures.Instance;
import uk.ac.susx.tag.classificationframework.datastructures.ProcessedInstance;
import uk.ac.susx.tag.classificationframework.datastructures.StringIndexer;
import uk.ac.susx.tag.classificationframework.exceptions.CachingException;
import uk.ac.susx.tag.classificationframework.exceptions.FeatureExtractionException;
import uk.ac.susx.tag.classificationframework.featureextraction.documentprocessing.DocProcessor;
import uk.ac.susx.tag.classificationframework.featureextraction.filtering.TokenFilter;
import uk.ac.susx.tag.classificationframework.featureextraction.inference.FeatureInferrer;
import uk.ac.susx.tag.classificationframework.featureextraction.inference.featureselection.FeatureSelector;
import uk.ac.susx.tag.classificationframework.featureextraction.normalisation.TokenNormaliser;
import uk.ac.susx.tag.classificationframework.featureextraction.tokenisation.Tokeniser;

import java.io.ByteArrayInputStream;
import java.io.ByteArrayOutputStream;
import java.io.IOException;
import java.io.ObjectInputStream;
import java.io.ObjectOutputStream;
import java.io.Serializable;
import java.util.ArrayList;
import java.util.HashMap;
import java.util.HashSet;
import java.util.Iterator;
import java.util.List;
import java.util.Map;
import java.util.NoSuchElementException;
import java.util.Set;
import java.util.regex.Pattern;

/**
 * Class representing a pipeline which takes raw texts and produces a
 * collection of features ready to be trained on or classified, wrapped
 * in a ProcessedInstance instance.
 *
 * See "extractFeatures" method for details.
 *
 * A pipeline is created, then PipelineComponents can be added to it.
 * It is usually created with a tokeniser at minimum. The pipeline will
 * track an alphabet over the data, and index string features before
 * wrapping them in ProcessedInstances.
 *
 * Each component of the pipeline can be set on or offline using the
 * setOnline() method of the component. In order to modify components
 * after they've been added to the pipeline, either a reference
 * must be maintained externally, or when they are added to the
 * pipeline a String name should be provided, for later access. A
 * minimal example is shown below:
 *
 * FeatureExtractionPipeline pipeline = new FeatureExtractionPipeline(new TokeniserTwitterBasic(true));
 * pipeline.add(new TokenFilterRelevanceStopwords(), "stopwordRemover");
 * pipeline.add(new FeatureInferrerUnigrams());
 *
 * Notice that the stop-word removing component was added with the name "stopwordRemover". If it
 * was necessary to set the remover offline, it is possible to do so by the following:
 *
 * pipeline.getPipelineComponent("stopwordRemover").setOnline(false)
 *
 * Obviously, if any changes to the stopwordRemover were to be necessary which aren't
 * catered for in the "PipelineComponent" class, then you'd need to cast to TokenFilterRelevanceStopwords
 *
 * NOTE: By default, processDocument() and extractFeatures() will attempt to cache the Document instance in a
 *       MongoDB cache. The cache can be set up with the setCache() method. Caching can be avoided entirely using
 *       the processDocumentWithoutCache() and extractFeaturesWithoutCache() methods.
 *
 * User: Andrew D. Robertson
 * Date: 27/07/2013
 * Time: 12:30
 */
public class FeatureExtractionPipeline implements Serializable {

    private static final long serialVersionUID = 0L;

    // The following constitute the components of the pipeline
    private Tokeniser tokeniser = null;
    private List<DocProcessor>    docProcessors    = new ArrayList<>();
    private List<TokenFilter>     tokenFilters     = new ArrayList<>();
    private List<TokenNormaliser> tokenNormalisers = new ArrayList<>();
    private List<FeatureInferrer> featureInferrers = new ArrayList<>();

    // Map from component names to components, so that they can be accessed later
    private Map<String, PipelineComponent> componentMap = new HashMap<>();

    private transient DBCollection cache = null;       // Mongo DB collection for caching Document instances
    private transient boolean updateCache = true;      // True if pipeline can make additions to the cache
    private transient int configuration = 0;           // Hash of below.
    private transient String configurationString = ""; // Keep updated with updateCachingConfiguration(). Represents the configuration of the DocProcessors and Tokeniser, for caching purposes

    private final Pattern forNormalisingWhitespace = Pattern.compile("[\r\n\t]");
    private final Pattern forNormalisingZeroWidthWhitespace = Pattern.compile("[\\ufeff\\u200b]");

    private transient StringIndexer labelIndexer = new StringIndexer();    // Indexes strings representing class labels
    private transient StringIndexer featureIndexer = new StringIndexer();  // Indexes strings representing features

    /* Getters and Setters */
    public FeatureExtractionPipeline setTokeniser(Tokeniser tokeniser) { this.tokeniser = tokeniser; return this;}


    /* Validation */
    public boolean tokeniserAssigned() { return tokeniser != null; }
    public boolean featureInferrersAssigned() { return featureInferrers.size() > 0; }

    // Use these to access the feature and label indexers
    public StringIndexer getLabelIndexer() { return labelIndexer; }
    public void setLabelIndexer(StringIndexer labelIndexer) { this.labelIndexer = labelIndexer;}
    public StringIndexer getFeatureIndexer() { return featureIndexer; }
    public void setFeatureIndexer(StringIndexer featureIndexer) { this.featureIndexer = featureIndexer;}

    // Get a reference to pipeline components which were named when added
    public PipelineComponent getPipelineComponent(String name) { return componentMap.get(name);}

    /**
     * Set all named components offline except *onlineComponentName*
     */
    public void setOnlyOnline(String onlineComponentName){
        for (Map.Entry<String, PipelineComponent> entry : componentMap.entrySet()){
            if (entry.getKey().equals(onlineComponentName))
                entry.getValue().setOnline();
            else entry.getValue().setOffline();
        }
    }

    public void setOnlyOnline(Set<String> onlineComponentNames){
        for (Map.Entry<String, PipelineComponent> entry : componentMap.entrySet()){
            if (onlineComponentNames.contains(entry.getKey()))
                entry.getValue().setOnline();
            else entry.getValue().setOffline();
        }
    }

   /*
    * Constructors are protected.
    * This is to make clear that the proper method to create
    * a pipeline is to use the PipelineFactory. However, in a
    * pinch (usually in a agile experimental setup) you could
    * anonymously subclass this class and call the constructor
    * and add pipeline components.
    */
    protected FeatureExtractionPipeline() {

    }

    protected FeatureExtractionPipeline(Tokeniser tokeniser) {
        this.tokeniser = tokeniser;
    }
    /********************************************************/

    /* Conversions between feature/label indices and values */
    public String featureString(int featureIndex) { return featureIndexer.getValue(featureIndex); }
    public int featureIndex(String featureString) { return featureIndexer.getIndex(featureString); }

    public String labelString(int labelIndex) { return labelIndexer.getValue(labelIndex); }
    public int labelIndex(String labelString) { return labelIndexer.getIndex(labelString); }
    /********************************************************/

/**********************************************************************************************************************
 * Full pipeline execution methods
 **********************************************************************************************************************/

    /**
     * This is the main important method of the class. Given a String representing a tweet:
     *
     *  1. Normalise whitespace (\n\t\r) to spaces.
     *  2. Tokenise the tweet.
     *  3. Run document processors.
     *  4. Apply filters.
     *  5. Apply normalisers.
     *  6. Use FeatureInferrers to extract features from the tokens. (May include feature selection)
     *  7. Return all extracted features as part of a ProcessedInstance object.
     *
     *  Within each category of feature extraction or document processing, the processors are applied in the order
     *  in which they were added to the pipeline, i.e. each FeatureInferrer is applied in the order they were added,
     *  but even if a TokenFilter was added afterward, it would still be applied before all FeatureInferrers.
     *  FeatureInferrers have access to all the features that have been inferred by previous inferrers in the pipeline.
     *
     *  Only those processors, extractors, filters, etc. whose "online" property is set to "true" will be used. This
     *  allows for modification of a pipeline without having to re-construct one.
     *
     *  The intermediate Document instance (the annotated tokens before features are extracted) is cached in a
     *  MongoDB collection. See processDocument(). Use setCache() to assign a cache. If no cache is
     *  assigned, then functionality is identical to "extractFeaturesWithoutCache()".
     */
    public ProcessedInstance extractFeatures(Instance i) {
        return extractFeatures(processDocument(i));
    }

    /**
     * You could use this if you want the functionality of extractFeatures(), but also want to keep track of the
     * mapping from each feature (including type info) to the set of documents in which it was found. Could be expensive...
     * Might be best just find such sets as and when you need them using Util.getOriginalContextDocuments(), though
     * that's only possible if you don't mind only working with the feature string (no type info).
     */
    public ProcessedInstance extractFeatures(Instance i, Map<FeatureInferrer.Feature, Set<ProcessedInstance>> feature2DocumentIndex){
        Document doc = processDocument(i);
        applyFilters(doc);
        applyNormalisers(doc);
        List<FeatureInferrer.Feature> features = extractInferredFeatures(doc);

        int label = doc.source.label.trim().isEmpty()? -1 : labelIndexer.getIndex(doc.source.label);
        ProcessedInstance processed = new ProcessedInstance(label, indexFeatures(features), doc.source);

        for (FeatureInferrer.Feature feature : features) {
            if (!feature2DocumentIndex.containsKey(feature)) {
                feature2DocumentIndex.put(feature, new HashSet<ProcessedInstance>());
            }
            feature2DocumentIndex.get(feature).add(processed);
        }
        return processed;
    }

    /**
     * Given an iterable over instances, return an iterable over the feature-extracted resulting ProcessedInstances
     * (lazily evaluated).
     */
    public Iterable<ProcessedInstance> extractedFeatures(Iterable<Instance> docs){
        final Iterator<Instance> instanceIterator = docs.iterator();
        return new Iterable<ProcessedInstance>() {
            public Iterator<ProcessedInstance> iterator() {
                return new Iterator <ProcessedInstance>() {
                    public boolean hasNext() { return instanceIterator.hasNext(); }

                    public ProcessedInstance next() {
                        if (instanceIterator.hasNext()){
                            return extractFeatures(instanceIterator.next());
                        } else throw new NoSuchElementException();
                    }
                    public void remove() { throw new UnsupportedOperationException(); }
                };
            }
        };
    }

    /**
     * Same functionality as "extractFeatures" except that the intermediate Document instance is not cached.
     */
    public ProcessedInstance extractFeaturesWithoutCache(Instance i) {
        return extractFeatures(processDocumentWithoutCache(i));
    }

    /**
     * Extract features from a document, assuming tokenisation and document processing has already be done.
     */
    public ProcessedInstance extractFeatures(Document doc) {
        applyFilters(doc);
        applyNormalisers(doc);
        int label = doc.source.label.trim().isEmpty()? -1 : labelIndexer.getIndex(doc.source.label);
        return new ProcessedInstance(label, indexFeatures(extractInferredFeatures(doc)), doc.source);
    }

    /**
     * Extract features, without indexing them into a ProcessedInstance.
     * NOTE: this is only public because it might be useful to know feature types, information which is lost after
     *       indexing in a ProcessedInstance. See Util.
     */
    public List<FeatureInferrer.Feature> extractUnindexedFeatures(Instance i){
        Document doc = processDocument(i);
        applyFilters(doc);
        applyNormalisers(doc);
        return extractInferredFeatures(doc);
    }

    /**
     * Given features produced by extractUnindexedFeatures, index them into an int array appropriate for a
     * ProcessedInstance.
     */
    private int[] indexFeatures(List<FeatureInferrer.Feature> features) {
        int[] indices = new int[features.size()];
        for (int i = 0; i < features.size(); i++) {
            indices[i] = featureIndexer.getIndex(features.get(i).value());
        }
        return indices;
    }

/**********************************************************************************************************************
 * Document processing: the stage before feature extraction and filtering: tokenisation and annotation
 **********************************************************************************************************************/

    /**
     * Only process a document, do not extract features. Document instance is cached in
     * a MongoDB collection. If no cache has been set, functionality is identical to
     * processDocumentWithoutCache(). Use setCache() to assign a cache. If you want to
     * use a cache, but not update it, then pass false to setUpdateCache()
     *
     * A Document is some text that has been tokenised and fully annotated with any
     * NLP tools, ready for features to be extracted from it.
     */
    public Document processDocument(Instance i) {
        DBObject cached;

        if (cache != null) {
            cached = cache.findOne(new BasicDBObject("pipelineConfig", configuration).append("instanceID", i.id));
        } else {
            return processDocumentWithoutCache(i);
        }

        try {
            if (cached!=null) {
                return byteArray2Document((byte[]) cached.get("cached"));
            } else {
                Document processed = processDocumentWithoutCache(i);
                if (updateCache) {
                    BasicDBObject newCached = new BasicDBObject();
                    newCached.put("pipelineConfig", configuration);
                    newCached.put("instanceID", i.id);
                    newCached.put("cached", document2ByteArray(processed));
                    cache.insert(newCached);
                }
                return processed;
            }
        } catch (ClassNotFoundException | IOException e) { throw new FeatureExtractionException(e); }
    }

    /**
     * Same functionality as processDocument(), except that the Document instance is not cached.
     */
    public Document processDocumentWithoutCache(Instance document) {
        document.text = forNormalisingWhitespace.matcher(document.text).replaceAll(" ");
        document.text = forNormalisingZeroWidthWhitespace.matcher(document.text).replaceAll("");
        Document processedDoc = tokeniser.tokenise(document);
        for (DocProcessor docProcessor : docProcessors){
            if (docProcessor.isOnline()) processedDoc = docProcessor.process(processedDoc);
        }
        return processedDoc;
    }

    public Document processDocumentCachedOnly(Instance i){
        try {
            DBObject cached = cache.findOne(new BasicDBObject("_id", i.id));
            return byteArray2Document((byte[]) cached.get("doc"));
        } catch (IOException | ClassNotFoundException | NullPointerException e) { throw new FeatureExtractionException(e); }
    }

/**********************************************************************************************************************
 * Add/remove components to/from the pipeline
 **********************************************************************************************************************/

    // Use these methods for adding the various types of token processing and feature extraction to the pipeline.
    // If a name is specified, then the particular component can be accessed using "getPipelineComponent" (see class documentation above)
    public FeatureExtractionPipeline add(DocProcessor d) { docProcessors.add(d); return this;}
    public FeatureExtractionPipeline add(DocProcessor d, String name){
        componentMap.put(name, d);
        return add(d);
    }

    public FeatureExtractionPipeline add(TokenFilter f)  { tokenFilters.add(f); return this;}
    public FeatureExtractionPipeline add(TokenFilter f, String name) {
        componentMap.put(name, f);
        return add(f);
    }

    public FeatureExtractionPipeline add(TokenNormaliser n){ tokenNormalisers.add(n); return this;}
    public FeatureExtractionPipeline add(TokenNormaliser n, String name){
        componentMap.put(name, n);
        return add(n);
    }

    public FeatureExtractionPipeline add(FeatureInferrer c){ featureInferrers.add(c); return this;}
    public FeatureExtractionPipeline add(FeatureInferrer c, String name){
        componentMap.put(name, c);
        return add(c);
    }

    public FeatureExtractionPipeline add(FeatureSelector f, Iterable<Instance> documents){
        featureInferrers.add(setupFeatureSelector(f, documents, this));
        return this;
    }
    public FeatureExtractionPipeline add(FeatureSelector f, Iterable<Instance> documents, String name){
        componentMap.put(name, f);
        return add(f, documents);
    }

    public static FeatureSelector setupFeatureSelector(FeatureSelector f, Iterable<Instance> documents, FeatureExtractionPipeline pipeline){
        f.setTopFeatures(documents, pipeline);
        return f;
    }

    /**
     * Remove all feature inferrers. Handy for keeping all the processing, filtering, abd
     * normalisation the same (not re-loading any models), but changing the way you
     * do feature inference.
     */
    public void removeAllFeatureInferrers() {
        featureInferrers = new ArrayList<>();
    }

/**********************************************************************************************************************
 * Caching functionality
 **********************************************************************************************************************/

    /**
     * Assign a MongoDB collection to this pipeline to be used as a cache for storing
     * Document instances. This stops tweets from having to be processed more
     * than once.
     *
     * WARNING: see updateCachingConfiguration()
     *
     * @param allowUpdates if false, then the pipeline will not add any more to the cache
     */
    public void setCache(DBCollection collection, boolean allowUpdates) {
        configurationString = docProcessingConfiguration();
        configuration = configurationString.hashCode();
        updateCache = allowUpdates;
        cache = collection;
    }

    public void setCache(DBCollection collection){
        setCache(collection, true);
    }

    /**
     * WARNING:
     * If you add a cache to this pipeline, and subsequently change any of its DocProcessors, or add/remove
     * any DocProcessors, then you must all this update method, otherwise caching will not be performed correctly,
     * and you'll get in a big mess later.
     */
    public void updateCachingConfiguration() {
        configurationString = docProcessingConfiguration();
        configuration = configurationString.hashCode();
    }

    public int getCacheConfiguration() {
        return configuration;
    }

    public String getCacheConfigurationString() {
        return configurationString;
    }

    /**
     * If a MongoDB is being used as a cache, then setting this to false will stop the cache being updated.
     */
    public void setUpdateCache(boolean updateCache) {
        this.updateCache = updateCache;
    }

    /**
     * It may be the case that you have 1 or more Instances that have been processed
     * and their Document instance cached, but for some reason, probably a fault, you
     * wish to forget about the cached version, and overwrite it with a new cached
     * version. Use this method for that.
     */
    public void reCache(Instance i) {
        if (cache == null) throw new CachingException("No cache set.");

        BasicDBObject newCached = new BasicDBObject();
        newCached.put("pipelineConfig", configuration);
        newCached.put("instanceID", i.id);
        try {
            newCached.put("cached", document2ByteArray(processDocumentWithoutCache(i)));
        } catch (IOException e) { throw new FeatureExtractionException(e); }

        cache.update(new BasicDBObject("pipelineConfig", configuration).append("instanceID", i.id),
                newCached, true , false); // Upsert is true, so insert is done if it didn't already exist
    }

    /**
     * Produce an int, representing the configuration of
     * the tokeniser and DocProcessors. These account for
     * any processing an instance goes under before features
     * are extracted. In this way, two pipelines can be compared
     * in order to see if they perform the same processing of
     * documents (used for validating pipeline configurations when
     * using setCache()).
     */
    private String docProcessingConfiguration(){
        StringBuilder sb = new StringBuilder();
        sb.append("Tokeniser:");
        sb.append(tokeniser.getClass().getName());
        sb.append(":");
        sb.append(tokeniser.configuration());
        for (DocProcessor d : docProcessors){
            sb.append(":DocProcessor:");
            sb.append(d.getClass().getName());
            sb.append(":");
            sb.append(d.configuration());
        }
        return sb.toString();
    }


/********************************************************************************************************************
 * Run pipeline components
 ********************************************************************************************************************/

    /**
     * Apply filters to tokens. Tokens which are filtered do not appear in the list of unigram features.
     * This is accomplished by setting the "filtered" property of the AnnotatedTokens. In this way, subsequent
     * feature extraction objects can choose to ignore or respect this property using the "isFiltered()" function
     * on the AnnotatedToken.
     */
    private void applyFilters(Document document) {
        for (int i=0; i<document.size(); i++) {
            for (TokenFilter tokenFilter : tokenFilters){
                if (tokenFilter.isOnline()) {
                    if (tokenFilter.filter(i, document)) {
                        document.get(i).setFiltered(true);
                        break;
                    }
                }
            }
        }
    }

    /**
     * Apply normalisations to tokens. Well-behaved normalisers should only modify the token of which they are
     * given the index. However, a reference to the whole document is provided to them so that context-dependent
     * normalisation can occur. Normalisations generally involve modifying the "form" feature of an AnnotatedToken
     * (e.g. token.put("form", "URL")). These normalisations will then be present in the unigram features.
     */
    private void applyNormalisers(Document document) {
        for (int i = 0; i < document.size(); i++) {
            for (TokenNormaliser tokenNormaliser : tokenNormalisers) {
                if (tokenNormaliser.isOnline())
                    if (!tokenNormaliser.normalise(i, document)) break;
            }
        }
    }

    /**
     * Attain features by running each feature inferrer. FeatureInferrers directly produce features from Documents.
     * They have a choice whether or not to ignore the "filtered" property of an AnnotatedToken.
     */
    private List<FeatureInferrer.Feature> extractInferredFeatures(Document document){
        List<FeatureInferrer.Feature> features = new ArrayList<>();
        for (FeatureInferrer featureInferrer : featureInferrers) {
            if(featureInferrer.isOnline()) features = featureInferrer.addInferredFeatures(document, features);
        }
        return features;
    }


/**********************************************************************************************************************
 * Serialisation helpers
 **********************************************************************************************************************/

    /**
     * Convert a Document instance into a byte array (used for storing
     * documents in a Mongo database).
     */
    public static byte[] document2ByteArray(Document d) throws IOException {
        try(ByteArrayOutputStream b = new ByteArrayOutputStream();
            ObjectOutputStream o = new ObjectOutputStream(b)) {
            o.writeObject(d);
            return b.toByteArray();
        }
    }

    /**
     * Convert a byte array into a Document instance (used for retrieving
     * documents from a Mongo database).
     */
    public static Document byteArray2Document(byte[] bytes) throws IOException, ClassNotFoundException {
        try (ObjectInputStream o = new ObjectInputStream(new ByteArrayInputStream(bytes))){
            return (Document)o.readObject();
        }
    }

<<<<<<< HEAD
/**********************************************************************************************************************
 * Pipeline maintenance
 **********************************************************************************************************************/

    /**
     * When the vocabulary of a pipeline becomes very large, performance gains can be sought by trimming unnecessary
     * entries in the vocabulary maps. One way to do this is to use the frequency counts of a classifier to trim
     * infrequent features.
     */
    public void trimInfrequentFeatures(NaiveBayesClassifier classifier, double frequencyCutoff) {

    }

=======
    private void readObject(ObjectInputStream in) throws IOException, ClassNotFoundException {
        in.defaultReadObject();

        labelIndexer = new StringIndexer();
        featureIndexer = new StringIndexer();
    }
>>>>>>> cd4c2608
}<|MERGE_RESOLUTION|>--- conflicted
+++ resolved
@@ -580,7 +580,6 @@
         }
     }
 
-<<<<<<< HEAD
 /**********************************************************************************************************************
  * Pipeline maintenance
  **********************************************************************************************************************/
@@ -591,15 +590,13 @@
      * infrequent features.
      */
     public void trimInfrequentFeatures(NaiveBayesClassifier classifier, double frequencyCutoff) {
-
-    }
-
-=======
+        throw new UnsupportedOperationException();
+    }
+
     private void readObject(ObjectInputStream in) throws IOException, ClassNotFoundException {
         in.defaultReadObject();
 
         labelIndexer = new StringIndexer();
         featureIndexer = new StringIndexer();
     }
->>>>>>> cd4c2608
 }
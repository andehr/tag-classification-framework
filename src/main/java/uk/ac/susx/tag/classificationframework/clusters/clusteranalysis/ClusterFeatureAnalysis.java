--- conflicted
+++ resolved
@@ -659,85 +659,12 @@
                 .add("unigrams", true)
         );
 
-<<<<<<< HEAD
-        // added to test chinese tokeniser and pipeline
-
-        FeatureExtractionPipeline chinese_pipeline = new PipelineBuilder().build(new PipelineBuilder.OptionList() // Instantiate the pipeline.
-        .add("tokeniser", ImmutableMap.of(
-                "type", "chinesestanford",
-                "filter_punctuation", true,
-                "normalise_urls", true,
-                "lower_case", true
-                )
-        )
-        .add("remove_stopwords", ImmutableMap.of(
-                "use", "true",
-                "lang", "zh"))
-        .add("filter_regex", "[\\-（()）【\\[\\]】]")
-        .add("unigrams", true)
-);
-
-        // added to test chinese pipeline
-        String aa = "没有什么可比性\uD83D\uDE3A, 哈哈我知道了, \uE310，每一个认真。\uD869\uDFDD你知道吗 \uD850\uDE26 ，喜来登酒店";
-        String bb = "知识就是力量。Knowledge is power. 我";
-
-        String cc = "张士贵，本名忽峍，字武安。虢州卢氏人(今河南省卢氏县)，唐代名将。臂力过人，善骑射。《册府元龟》载他「膂力过人，弯弓一百五十斤，左右骑射，矢不虚发。」\n" +
-                "曾祖张俊任北魏银青光禄大夫、横野将军。祖父张和任北齐开府车骑将军。父张国仕隋朝历任陕县主簿，硖州录事参军，历阳县令，后以军功授大都督，定居虢州卢氏县。\n" +
-                "隋朝大业末年，张士贵是农民起义军首领之一，自称大总管、怀义公，人称「忽峍贼」。李渊招降张士贵，授右光禄大夫，受相国府司马刘文静节度，大败伪熊州(今河南宜阳县)刺史郑仲达。义宁二年（618年），作为唐王世子左元帅李建成的副手，为第一军总管先锋，向东征讨。后召回京城，拜为通州刺史(今四川达县)。\n" +
-                "武德元年(618年)五月，薛举入侵泾州，秦王李世民为西讨元帅，张士贵以先登之功，赏赐奴婢八十人，绢彩千余段，金一百三十挺，授上柱国。后负责运粮草至渑池时，大破王世充属下将领郭士衡的偷袭。\n" +
-                "武德二年(619年)，奉命剿灭土匪苏径，进击陆浑，授马军总管，经略熊州(今河南宜阳县)，抵御王世充。赐爵为新野县开国公。\n" +
-                "刘武周与突厥联军攻破榆次、介州，进围太原。齐王李元吉弃城而逃，关中震动。唐高祖诏秦王李世民督兵进讨，驻军柏壁。命张士贵攻打虞州(今山西运城东北安邑镇)的何小董。武德三年(620年)4月，在雀鼠谷之战和洺州之战中，唐军大破宋金刚、刘武周。\n" +
-                "7月，李世民率军继续征讨洛阳的王世充，张士贵负责督运粮草。以功特派遣殷开山、杜如晦带金银四百余挺赏赐张士贵等诸将。平定洛阳后，累计战功，授虢州刺史。随后继续参与讨伐刘黑闼、徐圆朗，成为李世民秦王府的右库真、骠骑将军。\n" +
-                "武德九年六月初四（626年）玄武门之变时张士贵也参与其中，李世民成为太子后，任太子内率。与刘师立募兵万余，拜为右骁卫将军。之后镇守玄武门，不久转为右屯卫将军。\n" +
-                "贞观六年（632年）8月，除右武候将军，贞观七年（633年），拜龚州道行军总管，征讨桂州东西王洞獠民叛乱，破反獠而还，唐太宗听闻其冒矢石先登，慰劳张士贵道：“尝闻以忠报国者不顾身，于公见之。”授右屯卫大将军，改封虢国公，检校桂州都督。贞观十五年（641年）随唐太宗去洛阳宫。薛延陀入侵边境，张士贵奉命镇守庆州(甘肃庆阳市)，后任检校夏州都督。\n" +
-                "贞观十八年（644年），唐太宗诏令调集粮草，招募军士，准备东征高句丽，龙门人薛仁贵投入张士贵麾下。十九年（645年）三月，张士贵跟随唐太宗征讨高句丽，隶属李世\uD869\uDFDD麾下为行军总管、洺州刺史，十月还师，以功拜冠军大将军、行左屯卫将军，并担任殿后，至并州时再次升为右屯卫大将军，授茂州都督。\n" +
-                "唐太宗征讨高句丽时，下令剑南诸獠造船运兵粮，雅、邛、眉三州山獠因不堪其扰，相率叛乱，唐太宗下诏发陇右、峡兵二万，以茂州都督张士贵为雅州道行军总管，与右卫将军梁建方平之。事平，拜金紫光禄大夫、扬州都督府长史。\n" ;
-//        String dd = "我们的收费非常不合理，在这里住的四五天令人非常不开心";
-//        String ee = "没有什么可比性\uD83D\uDE3A";
-
-        String ff = "四足形類 维基百科，自由的百科全书 跳到导航 跳到搜索 四足形上綱 化石时期：409–0  Ma PreЄ Є O S D C P T J K Pg N 泥盆纪 早期 → 现代 提塔利克鱼 ，生存于泥盆纪晚期的高等 肉鳍鱼 ，属于 希望螈类 ，是 四足动物 的旁系远亲。 科学分类 界： 动物界 Animalia 门： 脊索动物门 Chordata 高纲： 硬骨鱼高纲 Osteichthyes 总纲： 肉鳍鱼总纲 Sarcopterygii 纲： 肺鱼四足纲 Dipnotetrapodomorpha 亚纲： 四足形亚纲 Tetrapodomorpha Ahlberg , 1991 下级分类 † 肯氏鱼属 （英语： Kenichthys ） Kenichthys † 根齿鱼目 （英语： Rhizodontida ） Rhizodontida † 卡南德拉鱼科 （英语： Canowindridae ） Canowindridae † 骨鳞鱼目 （英语： Osteolepiformes ） Osteolepiformes （或 † 巨鱼目 （英语： Megalichthyiformes ） Megalichthyiformes） 始四足类 （英语： Eotetrapodiformes ） Eotetrapodiformes 四足形上綱（ 學名 ：Tetrapodomorpha，或 Choanata [1] ）通称 四足形类，是 肉鳍鱼总纲 的一个 演化支 ，包含 四足類 和一群介於魚類与四足類之間的史前過渡物種，這些史前物種顯示了海生肉鳍鱼发展为陆生四足类的演化历程。 肺魚 是四足形类现存最亲近的 旁系群 ，二者被一同归为 扇鳍类 （肺鱼四足形大纲）。 四足形类的 化石 在 4 亿年前的 泥盆纪 早期便已开始出现，包括 骨鳞鱼 （英语： Osteolepis ）（Osteolepis）、 潘氏鱼 （Panderichthys）、 肯氏鱼 （英语： Kenichthys ）（Kenichthys）和 东生鱼 （Tungsenia）等 [2] 。尽管肉鳍鱼总纲的鱼形动物至今已凋零殆尽， 生态位 被 辐鳍鱼 所取代，但四足形动物自 中生代 以来便成为地球上的优势动物，以极其丰富的种类占据多种生境，是肉鳍鱼现存的主要后代。 四足形类的一大特征是四肢的进化，即胸鳍和腹鳍演变为前足和后足。另一关键特征是鼻孔的移位——原始肉鳍鱼类的前后两对鼻孔长在头部两侧，分别用于进水和排水，而早期四足形动物（如肯氏鱼）的后鼻孔已下移至嘴边，较晚出现的四足形动物（如现代四足类）的后鼻孔则转移至口腔内部 [3] 。 系统发生[ 编辑 ] 根据 2017 年《 硬骨鱼支序分类法 》，四足形类和其他 現生 硬骨鱼 的演化关系如下： [4] [5] [6] 硬骨鱼高纲 Osteichthyes 辐鳍鱼总纲 Actinopterygii 辐鳍鱼纲 Actinopteri 新鳍亚纲 Neopterygii   真骨下纲 Teleostei     全骨下纲 Holostei       软质亚纲 Chondrostei       腕鳍鱼纲 Cladistia     肉鳍鱼总纲 Sarcopterygii 肺鱼四足纲 Dipnotetrapodomorpha   肺鱼亚纲 Dipnomorpha     四足形亚纲 Tetrapodomorpha       腔棘魚綱 Coelacanthimorpha         軟骨魚綱 Chondrichthyes （ 外类群 ）   下级分类[ 编辑 ] 泥盆紀 晚期相继出现的 肉鳍鱼 后代。 潘氏魚 Panderichthys：适合在淤泥浅滩中生活。 提塔利克魚 Tiktaalik：鱼鳍类似四足动物的脚，能使其走上陸地。 魚石螈 Ichthyostega：四足具备。 棘螈 Acanthostega：四足各有八趾。 四足形类是 肉鳍鱼 的主要 演化支 ，由现代 四足类动物 及其史前亲族构成。四足类的史前亲族包含原始的水生肉鳍鱼，和由它们演化而成的形似 蝾螈 的古代 两栖动物 ，以及处在此二者之间的各类过渡物种，这些肉鳍鱼类和现存四足动物的关系比和 肺魚 更为亲近（Amemiya 等人，2013 年）。 在 系统发生学 上，四足形类是四足动物的 总群 ，而现存四足动物（及其 最近共同祖先 的已灭绝后代）是四足形类的 冠群 ，除去这个冠群后则剩下 并系 的四足动物 幹群 ，囊括了从肉鳍鱼演化至四足动物的一系列史前过渡类群，其中 卡南德拉鱼科 （英语： Canowindridae ）、 骨鳞鱼目 （英语： Osteolepiformes ）（或 巨鱼目 （英语： Megalichthyiformes ））及 三列鳍鱼科 （英语： Tristichopteridae ）被统一归为 骨鳞鱼总目 （英语： Osteolepidida ）（Osteolepidida），但由于三列鳍鱼科为 始四足类 （英语： Eotetrapodiformes ）的演化支，而始四足类的其他分支未被骨鳞鱼总目涵盖，因此骨鳞鱼总目是不合理的并系群。 根据 2012 年 伯克利加州大学 学者 Swartz 对 46 个相关类群的 204 个特征进行的 系统发育 分析，四足形类的内部分化关系如下： [7] 四足形类    † 肯氏鱼属 Kenichthys       † 根齿鱼目 Rhizodontida       † 卡南德拉鱼科 Canowindridae   † Marsdenichthys       † 卡南德拉鱼属 Canowindra       † Koharalepis     † Beelarongia             † 骨鳞鱼目 Osteolepiformes   † 格格纳瑟斯鱼属 Gogonasus       † Gyroptychius       † 骨鳞鱼科 Osteolepidae       † Medoevia     † 巨鱼科 Megalichthyidae           始四足类 Eotetrapodiformes † 三列鳍鱼科 Tristichopteridae   † Spodichthys       † 三列鳍鱼属 Tristichopterus       † 真掌鳍鱼属 Eusthenopteron       † Jarvikina       † 石炭鱼属 Cabonnichthys       † Mandageria     † 真掌齿鱼属 Eusthenodon                   † 提尼拉鱼属 Tinirau       † 扁头鱼属 Platycephalichthys   希望螈类 Elpistostegalia   † 潘氏鱼属 Panderichthys   坚头类 Stegocephalia     † 提塔利克鱼属 Tiktaalik     † 希望螈属 Elpistostege         † 散步鱼属 Elginerpeton       † 孔螈属 Ventastega       † 棘螈属 Acanthostega       † 鱼石螈属 Ichthyostega       † 瓦切螈科 Whatcheeriidae       † 圆螈科 Colosteidae       † 厚蛙螈属 Crassigyrinus       † 斜眼螈总科 Baphetoidea     四足類 Tetrapoda（ 冠群 ）                                     参考文献[ 编辑 ] 维基共享资源 中相关的多媒体资源： 四足形類 维基物种 中的分类信息： 四足形類 ^ Zhu Min; Schultze, Hans-Peter.  Per Erik Ahlberg, 编. Major Events in Early Vertebrate Evolution . CRC Press. 11 September 2002: 296 [5 August 2015]. ISBN 978-0-203-46803-6 .   ^ Jing Lu, Min Zhu, John A. Long, Wenjin Zhao, Tim J. Senden, Liantao Jia and Tuo Qiao. The earliest known stem-tetrapod from the Lower Devonian of China. Nature Communications. 2012, 3: 1160. Bibcode:2012NatCo...3.1160L . PMID 23093197 . doi:10.1038/ncomms2170 .   ^ Clack, Jennifer A. Gaining Ground: The Origin and Evolution of Tetrapods . Indiana University Press. 2012: 74 [8 June 2015]. ISBN 978-0-253-35675-8 . （原始内容 存档 于2019-12-16）.   ^ Betancur-R, Ricardo; Wiley, Edward O.; Arratia, Gloria; Acero, Arturo; Bailly, Nicolas; Miya, Masaki; Lecointre, Guillaume; Ortí, Guillermo. Phylogenetic classification of bony fishes . BMC Evolutionary Biology. 2017-07-06, 17: 162 [2019-01-13]. ISSN 1471-2148 . doi:10.1186/s12862-017-0958-3 . （ 原始内容 存档于2019-03-22）.   ^ Betancur-R, R., E. Wiley, N. Bailly, M. Miya, G. Lecointre, and G. Ortí. 2014. Phylogenetic Classification of Bony Fishes --Version 3 ( 存档副本 . [2015-08-09]. （ 原始内容 存档于2015-08-14）.  ). ^ Betancur-R., R., R.E. Broughton, E.O. Wiley, K. Carpenter, J.A. Lopez, C. Li, N.I. Holcroft, D. Arcila, M. Sanciangco, J. Cureton, F. Zhang, T. Buser, M. Campbell, T. Rowley, J.A. Ballesteros, G. Lu, T. Grande, G. Arratia & G. Ortí. 2013. The tree of life and a new classification of bony fishes. PLoS Currents Tree of Life . 2013 Apr 18. ^ Swartz, B. A marine stem-tetrapod from the Devonian of Western North America . PLoS ONE. 2012, 7 (3): e33683. PMC 3308997 . PMID 22448265 . doi:10.1371/journal.pone.0033683 . （原始内容 存档 于2014-12-17）.   Mikko Haaramo. Tetrapodomorpha – Terrestrial vertebrate-like sarcopterygians . [6 April 2006]. （ 原始内容 存档于12 May 2006）.   P. E. Ahlberg & Z. Johanson. Osteolepiforms and the ancestry of tetrapods. Nature . 1998, 395 (6704): 792–794. Bibcode:1998Natur.395..792A . doi:10.1038/27421 .   Michel Laurin, Marc Girondot & Armand de Ricqlès. Early tetrapod evolution (PDF). TREE. 2000, 15 (3) [2020-09-05]. （ 原始内容 (PDF)存档于2009-09-22）.   查 论 编 魚類演化 （英语： Evolution_of_fish ） † 表示滅絕 脊索動物 頭索動物亞門 † 皮卡蟲 † 華夏鰻屬 文昌魚目 嗅球類 † 海口蟲屬 （英语： Haikouella ） 被囊動物亞門 † 昆明魚目 （英语： Myllokunmingiidae ）? † 中新魚屬 （英语： Zhongxiniscus ）? 無頜總綱 圓口綱 盲鰻 七鰓鰻亞綱 † 海口魚 七鰓鰻目 † 牙形石 † 原牙形石目 （英语： Protoconodont ）? † 副牙形石目 （英语： Paraconodontida ） † 鋸齒刺目 （英语： Prioniodontida ） † 應許牙石屬 （英语： Promissum ） † 甲冑魚 † 鰭甲魚綱 † 花鱗魚綱 （英语： Thelodonti ） † 缺甲魚綱 † 頭甲魚類 † 盔甲魚綱 （英语： Galeaspida ） † 茄甲魚綱 （英语： Pituriaspida ） † 骨甲魚綱 有頷下門 † 盾皮魚綱 † 胴甲魚目 † 節甲魚目 † 布林達貝拉魚目 （英语： Brindabellaspida ） † 瓣甲魚目 † 葉鱗魚目 † 褶齒魚目 （英语： Ptyctodontida ） † 硬鮫目 （英语： Rhenanida ） † 棘胸魚目 （英语： Acanthothoraci ） † 假瓣甲魚目 （英语： Pseudopetalichthyida ）? † 史天秀魚目 （英语： Stensioellida ）? † 棘魚綱 † 柵棘魚目 （英语： Climatiiformes ） † 銼棘魚目 （英语： Ischnacanthiformes ） 軟骨魚綱 板鰓亞綱 全頭亞綱 硬骨魚 肉鰭魚總綱 † 爪齒魚目 腔棘魚綱 腔棘魚目 肺魚形類 † 孔鱗魚目 肺魚總目 四足形類 輻鰭魚總綱 腕鰭魚綱 軟骨硬鱗亞綱 新鰭亞綱 † 半椎魚目 全骨下綱 真骨類 魚類列表 史前魚類列表 （英语： Lists of prehistoric fish ） 棘魚綱列表 （英语： List of acanthodians ） 盾皮魚列表 （英语： List of placoderm genera ） 史前軟骨魚列表 （英语： List of prehistoric cartilaginous fish genera ） 史前硬骨魚列表 （英语： List of prehistoric bony fish genera ） 肉鰭魚列表 （英语： List of sarcopterygian genera ） 過渡化石列表 （英语： List of transitional fossils ） 相關條目 Prehistoric life （英语： Prehistoric life ） 過渡化石 Vertebrate paleontology （英语： Vertebrate paleontology ） 查 论 编 現存的 脊索動物 類群 動物界 真後生動物亞界 两侧对称动物 後口動物總門 脊索動物門 頭索動物亞門 頭索綱 被囊動物亞門 海鞘纲 、 樽海鞘纲 、 尾海鞘綱 、 深水海鞘纲 （英语： Sorberacea ） 脊椎動物亞門 無頜總綱 圓口綱 有頜下門 軟骨魚綱 板鰓亞綱 、 全頭亞綱 硬骨魚高綱 輻鰭魚總綱 輻鰭魚綱 、 腕鰭魚綱 肉鰭魚總綱 腔棘魚綱 、 肺魚形類 四足形類 兩棲綱 → 离片椎目 → 滑體亞綱 羊膜類 合弓綱 真盤龍類 → 楔齒龍類 → 獸孔目 → 犬齒獸亞目 → 哺乳綱 蜥形綱 副爬行動物 、 真爬行動物 雙孔亞綱 鱗龍形下綱 喙頭目 、 有鳞目 （ 蜥蜴亚目 → 蛇亚目 ） 主龍形下綱 鱷目 、 龜鱉目 、 恐龍總目 → 鳥綱 物種識別信息 維基數據 : Q1209254 維基物種 : Tetrapodomorpha Fossilworks: 266402 取自“ https://zh.wikipedia.org/w/index.php?title=四足形類&oldid=62162249 ” 分类 ： 四足形類 1991年描述的分類群 隐藏分类： 物种微格式条目 含有拉丁語的條目 导航菜单 个人工具 没有登录 讨论 贡献 创建账户 登录 名字空间 条目 讨论 不转换 不转换 简体 繁體 大陆简体 香港繁體 澳門繁體 大马简体 新加坡简体 臺灣正體 视图 阅读 编辑 查看历史 更多 搜索 导航 首页 分类索引 特色内容 新闻动态 最近更改 随机条目 资助维基百科 帮助 帮助 维基社群 方针与指引 互助客栈 知识问答 字词转换 IRC即时聊天 联络我们 关于维基百科 工具 链入页面 相关更改 上传文件 特殊页面 固定链接 页面信息 引用本页 维基数据项 打印/导出 下载为PDF 打印页面 在其他项目中 维基共享资源 维基物种 其他语言 العربية Català English Español فارسی Suomi Français Bahasa Indonesia Italiano 한국어 Македонски Nederlands Polski Português Русский Simple English Українська Tiếng Việt 编辑链接 本页面最后修订于2020年10月4日 (星期日) 07:35。 本站的全部文字在 知识共享 署名-相同方式共享 3.0协议 之条款下提供，附加条款亦可能应用。（请参阅 使用条款 ） Wikipedia®和维基百科标志是 维基媒体基金会 的注册商标；维基™是维基媒体基金会的商标。 维基媒体基金会是按美国国內稅收法501(c)(3)登记的 非营利慈善机构 。 隐私政策 关于维基百科 免责声明 手机版视图 开发者 统计 Cookie声明 ";
-        chinese_pipeline.extractUnindexedFeatures(new Instance("", ff, "")).forEach(System.out::println);
-
-        int gg = 5;
-        if (gg==5){
-            return ;
-        }
-//
-        List<Integer> topFeaturesIndexed = topFeatures.stream().map(pipeline::featureIndex).collect(Collectors.toList());
-//
-        String text = FileUtils.readFileToString(new File("/home/a/ad/adr27/Desktop/documentTest.txt"), "utf-8");
-//        String text = FileUtils.readFileToString(new File("C:\\Users\\Andy\\Documents\\Work\\documentTest.txt"), "utf-8");
-//
-        List<String> features = pipeline.extractUnindexedFeatures(new Instance("", text, "")).stream().map(FeatureInferrer.Feature::value).collect(Collectors.toList());
-//
-        ProcessedInstance doc = pipeline.extractFeatures(new Instance("", text, ""));
-        ClusteredProcessedInstance cDoc = new ClusteredProcessedInstance(doc, new double[]{1});
-
-        Instance background = new Instance("", text, "");
-        List<Instance> bl = Lists.newArrayList(background);
-        FeatureBasedCounts counter1 = saveNewBackgroundCounter(new File("testsave.ser"), 1, bl, pipeline, 3);
-        FeatureBasedCounts counter2 = loadBackgroundCounter(new File("testsave.ser"));
-        counter2.count(Lists.newArrayList(cDoc), Lists.newArrayList(), new HighestProbabilityOnly(), pipeline, false);
-        System.out.println();
-
-        IncrementalFeatureCounter cNew = new IncrementalFeatureCounter(0.1);
-        cNew.incrementCounts(bl, pipeline, 10);
-        cNew.pruneFeaturesWithCountLessThanN(3);
-
-//        List<Integer> featuresIndexed = IncrementalSurprisingPhraseAnalysis.getTopIndexedFeatures(
-//                10, bl, FeatureType.WORD, LIKELIHOOD_IN_TARGET_OVER_BACKGROUND, new IncrementalFeatureCounter(0.1), new IncrementalFeatureCounter(0.1), pipeline, 3, 10);
-//
-
-
-        System.out.println();
-=======
 //      Read the csv file that contains the article and save it in articles.ser
         List<Instance> bl = savecorpus(new File("/Users/ay227/Desktop/CASM/Arabic_background/ar-wiki-articles.ser"), "/Users/ay227/Desktop/CASM/source_background/ar_background_10.csv");
 //        to test the correctness of serializing articles load the generated file
         Iterable<Instance> bl_test = load(new File("/Users/ay227/Desktop/CASM/Arabic_background/ar-wiki-articles.ser"));
 //        load one of the files previously generated by other language
         Iterable<Instance> bl_en_test = load(new File("/Users/ay227/Desktop/CASM/git/wikisample-withzh/sample/zh-wiki-articles.ser"));
->>>>>>> b996c1fc
 
         System.out.println("Done loading articles");
 //        to print the count of the serialized articles for example for the output should be
